--- conflicted
+++ resolved
@@ -2,16 +2,13 @@
 nm_pattern = r"([\d\.]+) nm"
 f_pattern = r"f=([\d\.]+)"
 float_pattern = r"[-]?\d*\.\d+|\d+"
-<<<<<<< HEAD
 energy_value_pattern = r"(-?\d+\.\d+)"
-=======
 
 xyz_filename_pattern = r"([^\s\"']+\.xyz\b)"
 # \b ensures that the match ends right after xyz
 # and is not followed by something like: xyz1, xyzabc xyz_thing
 # It will match if .xyz is followed by: a space, a quote, end of line, punctuation
 
->>>>>>> 9cbe394c
 normal_mode_pattern = r"\s*(\d+)\s+(\d+)((?:\s+[+-]?\d*\.\d+)+)\s*"
 frozen_coordinates_pattern = (
     r"\s*([A-Z][a-z]?)\s+(-1|0)\s+(-?\d+\.\d*)\s+(-?\d+\.\d*)\s+(-?\d+\.\d*)"
