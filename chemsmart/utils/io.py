--- conflicted
+++ resolved
@@ -200,7 +200,6 @@
     return all(float_pattern.fullmatch(t) for t in tokens[1:])
 
 
-<<<<<<< HEAD
 def match_outfile_pattern(line) -> str | None:
     """
     Match a line of text to known quantum chemistry program signatures.
@@ -305,7 +304,8 @@
         file for file in outfiles if get_outfile_format(file) == program
     ]
     return matched_files
-=======
+
+  
 def load_molecules_from_paths(
     file_paths,
     index,
@@ -379,5 +379,4 @@
             logger.error(f"Error loading molecules from {file_path}: {e}")
             raise
 
-    return loaded
->>>>>>> 1f947e28
+    return loaded