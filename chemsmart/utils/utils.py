--- conflicted
+++ resolved
@@ -344,8 +344,6 @@
         if k in dict1:
             dict1[k] = v
         else:
-            # # force update
-            # dict1[k] = v
             raise ValueError(
                 f"Keyword `{k}` is not in list of keywords `{dict1.keys()}`\nPlease double check and rectify!"
             )
@@ -665,43 +663,6 @@
         return None, None
 
 
-<<<<<<< HEAD
-def get_range_from_list(list_of_indices):
-    """Convert a list of indices to a string range.
-    e.g., [1, 2, 3, 7,8,9] -> ['1-3','7-9']
-    """
-    list_of_indices = sorted(list_of_indices)
-    ranges = []
-    for k, g in groupby(enumerate(list_of_indices), lambda ix: ix[0] - ix[1]):
-        group = list(map(lambda x: x[1], g))
-        if len(group) > 1:
-            ranges.append(f"{group[0]}-{group[-1]}")
-        else:
-            ranges.append(str(group[0]))
-    return ranges
-
-
-def convert_string_to_slices(index_str):
-    """
-    Converts a string to a list of slices and indices, 0-based.
-    e.g. '[1-3, 6-9, 7, 8, 10]' --> ['0:3', '5:9', 6, 7, 9]
-    """
-    # Remove brackets and split by comma
-    items = re.findall(r"\d+\s*-\s*\d+|\d+", index_str)
-
-    result = []
-    for item in items:
-        if "-" in item:
-            start_str, end_str = map(str.strip, item.split("-"))
-            start = int(start_str) - 1  # convert to 0-based
-            end = int(
-                end_str
-            )  # upper bound remains because Python slice is exclusive
-            result.append(f"{start}:{end}")
-        else:
-            result.append(int(item) - 1)
-    return result
-=======
 def iterative_compare(input_list):
     """Compare an input list and return a list of unique elements.
     The input list can be a list of lists or a list of strings or
@@ -772,4 +733,40 @@
     new_x = np.linspace(min(x1), max(x1), new_length)
     new_y = UnivariateSpline(x1, y1, k=k)(new_x)
     return new_x, new_y
->>>>>>> 739a8173
+
+
+def get_range_from_list(list_of_indices):
+    """Convert a list of indices to a string range.
+    e.g., [1, 2, 3, 7,8,9] -> ['1-3','7-9']
+    """
+    list_of_indices = sorted(list_of_indices)
+    ranges = []
+    for k, g in groupby(enumerate(list_of_indices), lambda ix: ix[0] - ix[1]):
+        group = list(map(lambda x: x[1], g))
+        if len(group) > 1:
+            ranges.append(f"{group[0]}-{group[-1]}")
+        else:
+            ranges.append(str(group[0]))
+    return ranges
+
+
+def convert_string_to_slices(index_str):
+    """
+    Converts a string to a list of slices and indices, 0-based.
+    e.g. '[1-3, 6-9, 7, 8, 10]' --> ['0:3', '5:9', 6, 7, 9]
+    """
+    # Remove brackets and split by comma
+    items = re.findall(r"\d+\s*-\s*\d+|\d+", index_str)
+
+    result = []
+    for item in items:
+        if "-" in item:
+            start_str, end_str = map(str.strip, item.split("-"))
+            start = int(start_str) - 1  # convert to 0-based
+            end = int(
+                end_str
+            )  # upper bound remains because Python slice is exclusive
+            result.append(f"{start}:{end}")
+        else:
+            result.append(int(item) - 1)
+    return result