import copy
import hashlib
import logging
import os
import re
import shlex
import subprocess
import sys
import time
from functools import lru_cache, wraps
from itertools import groupby
from typing import Tuple, Union

import numpy as np

logger = logging.getLogger(__name__)

<<<<<<< HEAD
=======

class OrderedSet:
    def __init__(self, iterable=None):
        self.items = []
        if iterable:
            for item in iterable:
                self.add(item)

    def add(self, item):
        if item not in self.items:
            self.items.append(item)

    def remove(self, item):
        if item in self.items:
            self.items.remove(item)

    def __contains__(self, item):
        return item in self.items

    def __iter__(self):
        return iter(self.items)

    def __len__(self):
        return len(self.items)

>>>>>>> 7d521586

def file_cache(copy_result=True, maxsize=64):
    """
    Caches results of functions that take files as input.

    Uses the modified time of the files to see if they changed or not.
    If unchanged, will return the cached results of the function call.

    Use before @classmethod or @staticmethod. For example:

    @classmethod
    @file_cache()
    def my_class_method(cls, ...):
        ...

    Args:
        copy_result (bool): If true, will copy the result of the function call before caching.
            This is to prevent changes to the result from polluting the cache.
        maxsize (int): Maximum number of results to cache. Defaults to 64.
    """

    def decorator(func):
        if isinstance(func, staticmethod):
            func = func.__func__
        elif isinstance(func, classmethod):
            raise ValueError(
                "Unable to use this with classmethod. Use a staticmethod instead."
            )

        @lru_cache(maxsize=maxsize)
        def func_with_modified_time_arg(modified_time, *args, **kwargs):
            return func(*args, **kwargs)

        @wraps(func)
        def wrapped(*args, **kwargs):
            filenames = []
            for arg in args + tuple(kwargs.values()):
                if isinstance(arg, (int, bool)):
                    continue
                if isinstance(arg, str) and os.path.isfile(arg):
                    filenames.append(arg)

            if not filenames:
                return func(*args, **kwargs)

            modified_times = tuple(
                os.path.getmtime(filename) for filename in filenames
            )

            current_time = time.time()
            time_diff = [current_time - t for t in modified_times]
            max_time_diff = 1800
            if any(t.is_integer() for t in modified_times) and any(
                t < max_time_diff for t in time_diff
            ):
                modified_times = []
                for filename in filenames:
                    with open(filename, "rb") as f:
                        data = f.read()
                    modified_times.append(
                        hashlib.blake2b(data, digest_size=10).hexdigest()
                    )

            result = func_with_modified_time_arg(
                tuple(modified_times), *args, **kwargs
            )
            if copy_result:
                return copy.copy(result)
            return result

        return wrapped

    return decorator


class FileReadError(Exception):
    pass


def is_float(string):
    """Function to test if a given string is float or not.
    This should exclude string that is a digit."""
    if string.replace("-", "").isdigit():
        return False  # if test string is a digit, then it is not a float
    try:
        float(string)
        return True
    except ValueError:
        return False


def strip_out_comments(string):
    """Strips out comments from a string by removing everything
    that follows after # for each line."""
    return "\n".join(line.split("#")[0].strip() for line in string.split("\n"))


def content_blocks_by_paragraph(string_list):
    return [
        list(group)
        for k, group in groupby(string_list, lambda x: x == "")
        if not k
    ]


def write_list_of_lists_as_a_string_with_empty_line_between_lists(
    list_of_lists,
):
    string = ""
    num_lists = len(list_of_lists)
    for i in range(num_lists):
        for line in list_of_lists[i]:
            string += line + "\n"
        if i < num_lists - 1:
            # ensures that only empty line is written in between lists, but not after the last list
            # as the empty line after each block is written in gaussian job settings.write_gaussian_input()
            string += "\n"
    return string


def get_list_from_string_range(string_of_range):
    """Use 1-indexed.
    See chemsmart/tests/GaussianUtilsTest.py::GetListFromStringRangeTest::test_get_list_from_string_range
    :param string_of_range: accepts string of range. e.g., s='[1-3,28-31,34-41]' or s='1-3,28-31,34-41'
    :return: list of range.
    """
    if "[" in string_of_range:
        string_of_range = string_of_range.replace("[", "")
        string_of_range = string_of_range.replace("]", "")

    string_ranges = string_of_range.split(",")
    indices = []
    for s in string_ranges:
        if "-" in s:
            each_range = s.split("-")
            for i in range(int(each_range[0]), int(each_range[1]) + 1):
                indices.append(i)
        else:
            indices.append(int(s))
    return indices


def convert_list_to_gaussian_frozen_list(list_of_indices, molecule):
    """Convert a list of indices to a list of indices for Gaussian frozen list.
    Use 1-indexed list.
    """
    num_atoms_in_molecule = len(molecule.chemical_symbols)
    masks = [0] * num_atoms_in_molecule
    for i in list_of_indices:
        masks[i - 1] = -1
    return masks


def convert_list_to_orca_frozen_list(list_of_indices, molecule):
    """Convert a list of indices to a list of indices for Orca frozen list.
    Use 0-indexed list.
    """
    num_atoms_in_molecule = len(molecule.chemical_symbols)
    masks = [0] * num_atoms_in_molecule
    for i in list_of_indices:
        masks[i] = -1
    return masks


def str_indices_range_to_list(str_indices):
    """Convert a supplied string of indices to a list of indices. All 1-indexed.

    Supported formats: e.g.,
        '1:9' -> gives [1,2,3,4,5,6,7,8]
        '1,2,4' -> gives [1,2,4]
        '1-9' -> gives [1,2,3,4,5,6,7,8]
        '[1-9]' -> gives [1,2,3,4,5,6,7,8].
    """
    list_indices = []
    if "[" in str_indices:
        str_indices = str_indices.replace("[", "")
    if "]" in str_indices:
        str_indices = str_indices.replace("]", "")
    if "," in str_indices:
        str_indices_split = str_indices.split(",")
        for i in str_indices_split:
            list_indices.append(int(i))
    if ":" in str_indices:
        str_indices_split = str_indices.split(":")
        start_index = int(str_indices_split[0])
        end_index = int(str_indices_split[-1])
        for i in range(start_index, end_index):
            list_indices.append(i)
    if "-" in str_indices:
        str_indices_split = str_indices.split("-")
        start_index = int(str_indices_split[0])
        end_index = int(str_indices_split[-1])
        for i in range(start_index, end_index):
            list_indices.append(i)
    return list_indices


def string2index_1based(stridx: str) -> Union[int, slice, str]:
    """Wrapper for string2index to use 1-based indexing."""

    def adjust_to_0based(index):
        """Adjust a 1-based index to 0-based. Handles None gracefully."""
        return index - 1 if index is not None else None

    # If it's not a slice, handle as a single integer or string
    if ":" not in stridx:
        try:
            if int(stridx) < 0:
                # return integer itself if negative
                return int(stridx)
            else:

                return int(stridx) - 1

        except ValueError:
            # If it's not an integer, check if it's alphanumeric
            if stridx.isnumeric():
                return stridx  # Return as-is if it is a number
            else:
                # Raise error for invalid input
                raise ValueError(f"Invalid input: {stridx}")
    else:
        # Handle slice input (e.g., "1:5" or "1:5:2")
        try:
            # Split slice into components and convert to integers or None
            i = [None if s == "" else int(s) for s in stridx.split(":")]
            # Adjust start and stop to 0-based only if start value is > 0
            if i[0] is not None and i[0] > 0:
                i[0] = adjust_to_0based(i[0])
            if i[1] is not None and i[1] > 0:
                i[1] = adjust_to_0based(i[1])
            # Return slice with adjusted start and stop values
            return slice(
                i[0],
                i[1],
                i[2] if len(i) > 2 else None,  # Step remains unchanged
            )
        except ValueError:
            # Raise error for invalid slice format
            raise ValueError(f"Invalid slice input: {stridx}")


def get_value_by_number(num, data):
    # Iterate through all keys in the dictionary
    for key in data.keys():
        # Extract the numeric part of the key
        key_number = "".join(filter(str.isdigit, key))
        if key_number == str(num):
            return data[key]


def get_key_by_value_and_number(value, number, data):
    # Iterate through all items in the dictionary
    for key, val in data.items():
        # Extract the numerical part of the key using regex
        match = re.search(r"\d+$", key)
        if match:
            key_number = int(match.group())
            # Check if both the value and the numerical part of the key match
            if val == value and key_number == number:
                return key


def two_files_have_similar_contents(
    reference_file, output_file, ignored_string=None
):
    """Checks if the reference_file has same contents as output_file, except where ignored strings.

    reference_file: reference file
    output_file: output file
    ignored_string: If a string is ignored, it will not be compared.
    """
    with open(reference_file, "r") as f:
        reference_lines = f.readlines()
    with open(output_file, "r") as f:
        output_lines = f.readlines()
    for reference_line, output_line in zip(
        reference_lines, output_lines, strict=False
    ):
        if reference_line.strip() != output_line.strip():
            if ignored_string and ignored_string in reference_line:
                continue
            return False
    return True


def two_lists_have_similar_contents(list1, list2, ignore_string=None):
    """Checks if two lists have the same contents.
    If ignored string appears in the list member, then this member is ignored.
    """
    if len(list1) != len(list2):
        return False
    for item1, item2 in zip(list1, list2):
        if item1 != item2:
            if ignore_string and ignore_string in item1:
                continue
            return False
    return True


def update_dict_with_existing_keys(dict1, dict2):
    for k, v in dict2.items():
        if k in dict1:
            dict1[k] = v
        else:
            raise ValueError(
                f"Keyword `{k}` is not in list of keywords `{dict1.keys()}`\nPlease double check and rectify!"
            )
    return dict1


# Common utils for orca and gaussian
def get_prepend_string_for_modred(list_of_string):
    list_length = len(list_of_string)
    prepend_strings = {2: "B", 3: "A", 4: "D"}
    if list_length not in prepend_strings:
        raise ValueError(
            "Supplied list of coordinates should be 2 for Bond; 3 for Angle and 4 for Dihedral!"
        )
    return prepend_strings[list_length]


def convert_modred_list_to_string(modred_list):
    list_of_string = [str(a) for a in modred_list]
    return " ".join(list_of_string)


def get_prepend_string_list_from_modred_free_format(
    input_modred, program="gaussian"
):
    """Get prepend string list from either a list of lists or a list.
    e.g., [[1,2],[5,6]] or [1,2] -> ['B 1 2', 'B 5 6']
    program: gaussian or orca, variable to decide the index to start from
    Gaussian starts from 1, while orca starts from 0
    For chemsmart applications in homogeneous catalysis, we will use 1-indexing throughout,
    since this is what we usually see when we use GaussView or Avogadro to visualise the structures.
    """
    prepend_string_list = []
    if not isinstance(input_modred, list):
        raise ValueError(
            f"Required input for modred coordinates should be a list of lists "
            f"e.g., [[1,2],[5,6]] or a list e.g., [1,2].\n "
            f"But the given input is {input_modred} instead!"
        )
    if isinstance(input_modred[0], list):
        # for list of lists; e.g.: [[2,3],[4,5]]
        num_list = len(input_modred)
        for i in range(num_list):
            prepend_string = get_prepend_string_for_modred(input_modred[i])
            if program == "gaussian" or program == "pymol":
                modred_string = convert_modred_list_to_string(input_modred[i])
            elif program == "orca":
                modred_string = convert_modred_list_to_string(
                    [a - 1 for a in input_modred[i]]
                )
            else:
                raise ValueError(
                    f"Program type should be either gaussian or orca, but the given type is {program}!"
                )
            each_frozen_string = f"{prepend_string} {modred_string}"
            prepend_string_list.append(each_frozen_string)
    elif isinstance(input_modred[0], int):
        # for a single list; e.g.: [2,3]
        prepend_string = get_prepend_string_for_modred(input_modred)
        if program == "gaussian" or program == "pymol":
            modred_string = convert_modred_list_to_string(input_modred)
        elif program == "orca":
            modred_string = convert_modred_list_to_string(
                [a - 1 for a in input_modred]
            )
        each_frozen_string = f"{prepend_string} {modred_string}"
        prepend_string_list.append(each_frozen_string)
    return prepend_string_list


def prune_list_of_elements(list_of_elements, molecule):
    """Prune the list of elements so that only the specified elements that appear in a molecule is returned.
    E.g., one can specify heavy elements to be heavy_elements = ["Pd", "Ag", "Au"], but if only "Pd" appears
    in the molecule, then only "Pd" will be returned."""
    return list(
        set(molecule.chemical_symbols).intersection(set(list_of_elements))
    )


def sdf2molecule(sdf_lines):
    from chemsmart.io.molecules.structure import Molecule

    list_of_symbols = []
    cart_coords = []

    # sdf line pattern containing coordinates and element type
    pattern = (
        r"\s*([\d\.-]+)\s+([\d\.-]+)\s+([\d\.-]+)\s+(\w+)\s+(\d+)\s+(\d+)\s+(\d+)\s+(\d+)\s+(\d+)\s+(\d+)"
        r"\s+(\d+)\s+(\d+)\s+(\d+)\s+(\d+)\s+(\d+)\s*"
    )
    if isinstance(sdf_lines, list):
        line_elements = sdf_lines
    elif isinstance(sdf_lines, str):
        line_elements = sdf_lines.split("\n")

    for line in line_elements:
        match = re.match(pattern, line)
        if match:
            x = float(match.group(1))
            y = float(match.group(2))
            z = float(match.group(3))
            atom_type = str(match.group(4))
            list_of_symbols.append(atom_type)
            cart_coords.append((x, y, z))

    cart_coords = np.array(cart_coords)
    return Molecule.from_symbols_and_positions_and_pbc_conditions(
        list_of_symbols=list_of_symbols, positions=cart_coords
    )


def check_charge_and_multiplicity(settings):
    if settings.charge is None or settings.multiplicity is None:
        raise ValueError(
            "Charge and multiplicity must be set for Gaussian jobs."
        )


def check_charge_and_uhf(settings):
    if settings.charge is None or settings.uhf is None:
        raise ValueError(
            "Charge and number of unpaired electrons must be set for XTB jobs."
        )


def cmp_with_ignore(f1, f2, ignore_string=None):
    """
    Compare two files with an option to ignore lines containing a specific string
    or a list of strings.

    Arguments:
    f1 -- First file name
    f2 -- Second file name
    ignore_string -- Ignore lines containing this string or any member in a list of strings
     during content comparison. [default: None]

    Returns:
    True if the files are the same except where the lines contain ignore string, False otherwise.
    """

    if ignore_string is not None:

        if isinstance(ignore_string, str):
            ignore_string = [ignore_string]
        elif isinstance(ignore_string, list):
            ignore_string = ignore_string
        else:
            raise ValueError(
                "ignore_string should be either a string or a list of strings."
            )
    with open(f1, "r") as fp1, open(f2, "r") as fp2:
        for line1, line2 in zip(fp1, fp2):
            # Skip lines containing the ignore_string
            if ignore_string and any(
                ignore in line1 or ignore in line2 for ignore in ignore_string
            ):
                continue
            # Compare the current lines
            if line1 != line2:
                return False
        # Ensure both files have reached EOF (no extra lines in one file)
        return fp1.read() == fp2.read()


def run_command(command):
    """Runs a shell command using subprocess.Popen and captures its output.

    Args:
        command: A string (e.g., 'ls -l') or a list (e.g., ['ls', '-l']) representing the command.

    Returns:
        The command's stdout as a string, or None if an error occurs.
    """
    try:
        # If command is a string, split it into a list using shlex.split
        if isinstance(command, str):
            command = shlex.split(command)

        # Ensure command is a list at this point
        if not isinstance(command, list):
            logger.error(
                f"Invalid command type: {type(command)}. Expected str or list."
            )
            return None

        process = subprocess.Popen(
            command, stdout=subprocess.PIPE, stderr=subprocess.PIPE, text=True
        )
        stdout, stderr = process.communicate()
        if process.returncode != 0:
<<<<<<< HEAD
            logger.error(f"Error running {command}: {stderr.strip()}")
=======
            logger.info(f"Error running {command}: {stderr.strip()}")
>>>>>>> 7d521586
            return None
        return stdout.strip()
    except Exception as e:
        logger.error(f"Exception while running {command}: {e}")
        return None


def quote_path(path):
    """Quote paths on Windows to handle spaces and backslashes."""
    if sys.platform == "win32":
        # Double-quote paths on Windows to preserve spaces
        return f'"{path}"'
    return path


def kabsch_align(
    P: np.ndarray, Q: np.ndarray
) -> Tuple[np.ndarray, np.ndarray]:
    """Kabsch algorithm for molecular alignment.
    From https://hunterheidenreich.com/posts/kabsch_algorithm/"""
    # Center molecules
    assert P.shape == Q.shape, "Matrix dimensions must match"

    # Compute centroids
    centroid_P = np.mean(P, axis=0)
    centroid_Q = np.mean(Q, axis=0)

    # Optimal translation
    t = centroid_Q - centroid_P

    # Center the points
    p = P - centroid_P
    q = Q - centroid_Q

    # Compute the covariance matrix
    H = np.dot(p.T, q)

    # SVD
    U, S, Vt = np.linalg.svd(H)

    # Validate right-handed coordinate system
    if np.linalg.det(np.dot(Vt.T, U.T)) < 0.0:
        Vt[-1, :] *= -1.0

    # Optimal rotation
    R = np.dot(Vt.T, U.T)

    # rotate p
    p = np.dot(p, R.T)

    # RMSD
    rmsd = np.sqrt(np.sum(np.square(p - q)) / P.shape[0])

    return p, q, R, t, rmsd


def kabsch_align2(
    P: np.ndarray, Q: np.ndarray
) -> Tuple[np.ndarray, np.ndarray, np.ndarray, np.ndarray, float]:
    """Kabsch algorithm for optimal molecular alignment.
    (This does not seem to work correctly?)

    Returns:
    - aligned_P: P after rotation and translation to match Q's position
    - R: Optimal rotation matrix
    - t: Optimal translation vector
    - rmsd: Root Mean Square Deviation after alignment
    """
    assert P.shape == Q.shape, "Input matrices must have the same dimensions"

    # Compute centroids and center coordinates
    centroid_P = np.mean(P, axis=0)
    centroid_Q = np.mean(Q, axis=0)
    centered_P = P - centroid_P
    centered_Q = Q - centroid_Q

    # Compute covariance matrix
    H = centered_P.T @ centered_Q

    # Singular Value Decomposition
    U, S, Vt = np.linalg.svd(H)

    # Ensure proper rotation (right-hand system)
    det_sign = np.linalg.det(Vt.T @ U.T)
    if det_sign < 0:
        Vt[-1, :] *= -1

    # Compute optimal rotation matrix
    R = Vt.T @ U.T

    # Apply rotation to centered_P (corrected from original)
    rotated_P = centered_P @ R  # Changed from R.T to R

    # Apply final translation to Q's coordinate system
    aligned_P = rotated_P + centroid_Q  # Translate to Q's position

    # Calculate RMSD using centered coordinates
    rmsd = np.sqrt(np.mean(np.sum((rotated_P - centered_Q) ** 2, axis=1)))

    return aligned_P, Q, R, centroid_Q - centroid_P, rmsd


def extract_number(filename):
    """Extracts the numeric part from the filename."""
    match = re.search(r"c(\d+)\*?", filename)
    if match:
        return int(match.group(1))
    else:
        return float("inf")  # If no number is found, place it at the end


## file handling


def search_file(filename):
    """Searches for a file in the current directory and its subdirectories securely."""
    try:
        # Search for the absolute file path
        result = subprocess.run(
            ["find", ".", "-name", filename],
            capture_output=True,
            text=True,
            check=True,
        )
        absolute_file_path = (
            result.stdout.strip().split("\n")[0]
            if result.stdout.strip()
            else None
        )

        # Search for the absolute directory path
        result = subprocess.run(
            ["find", ".", "-name", filename, "-exec", "dirname", "{}", ";"],
            capture_output=True,
            text=True,
            check=True,
        )
        absolute_file_dir = (
            result.stdout.strip().split("\n")[0]
            if result.stdout.strip()
            else None
        )

        if absolute_file_path and absolute_file_dir:
            return absolute_file_path, absolute_file_dir
        else:
            logger.error(f"{filename} not found! Check your Excel file.")
            return None, None
    except subprocess.CalledProcessError:
        logger.error(f"Error occurred while searching for {filename}.")
        return None, None


def iterative_compare(input_list):
    """Compare an input list and return a list of unique elements.
    The input list can be a list of lists or a list of strings or
    a list of dictionaries.
    """
    if not input_list:
        return []
    if isinstance(input_list[0], list):
        return [list(x) for x in OrderedSet(tuple(x) for x in input_list)]
    elif isinstance(input_list[0], tuple):
        return [tuple(x) for x in OrderedSet(input_list)]
    elif isinstance(input_list[0], dict):
        return [
            dict(x)
            for x in OrderedSet(frozenset(x.items()) for x in input_list)
        ]
    else:
        return list(OrderedSet(input_list))


def naturally_sorted(lst):
    """Sort a list of strings in natural order, treating numbers numerically.

    Unlike standard alphabetical sorting, it ensures that numerical parts are compared as numbers,
    not as strings."""

    def key_func(key):
        return [
            int(c) if c.isdigit() else c.lower()
            for c in re.split("([0-9]+)", key)
        ]

    return sorted(lst, key=key_func)


def spline_data(x, y, new_length=1000, k=3):
    """Interpolate data points using a univariate spline and return evenly spaced points.

    Args:
        x (list or array-like): X-coordinates of the input data points.
        y (list or array-like): Y-coordinates of the input data points.
        new_length (int, optional): Number of points in the interpolated output. Defaults to 1000.
        k (int, optional): Degree of the spline. Must be 1 <= k <= 5. Defaults to 3 (cubic spline).

    Returns:
        tuple: Two arrays (`new_x`, `new_y`) containing the interpolated x and y coordinates.

    Notes:
        - Input points are sorted by x-values to ensure proper spline interpolation.
        - Uses `scipy.interpolate.UnivariateSpline` for interpolation.
        - The output `new_x` is evenly spaced between the minimum and maximum of input x-values.

    Raises:
        ValueError: If input lists `x` and `y` have different lengths or are empty.
        scipy.interpolate.InterpolationError:
            If spline interpolation fails (e.g., invalid `k` or insufficient points).
    """
    from scipy.interpolate import UnivariateSpline

    # Combine lists into list of tuples
    points = zip(x, y, strict=False)

    # Sort list of tuples by x-value
    points = sorted(points, key=lambda point: point[0])

    # Split list of tuples into two list of x values any y values
    x1, y1 = zip(*points, strict=False)
    new_x = np.linspace(min(x1), max(x1), new_length)
    new_y = UnivariateSpline(x1, y1, k=k)(new_x)
    return new_x, new_y<|MERGE_RESOLUTION|>--- conflicted
+++ resolved
@@ -15,8 +15,6 @@
 
 logger = logging.getLogger(__name__)
 
-<<<<<<< HEAD
-=======
 
 class OrderedSet:
     def __init__(self, iterable=None):
@@ -42,7 +40,6 @@
     def __len__(self):
         return len(self.items)
 
->>>>>>> 7d521586
 
 def file_cache(copy_result=True, maxsize=64):
     """
@@ -538,11 +535,7 @@
         )
         stdout, stderr = process.communicate()
         if process.returncode != 0:
-<<<<<<< HEAD
-            logger.error(f"Error running {command}: {stderr.strip()}")
-=======
             logger.info(f"Error running {command}: {stderr.strip()}")
->>>>>>> 7d521586
             return None
         return stdout.strip()
     except Exception as e:
