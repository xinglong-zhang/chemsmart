--- conflicted
+++ resolved
@@ -54,14 +54,10 @@
 
         self.server = server
         self.scratch = scratch
-<<<<<<< HEAD
-        self._scratch_dir = None  # Underlying storage for the scratch_dir
-=======
         self._scratch_dir = scratch_dir  # Store user-defined scratch_dir
 
         if self.scratch:
             self._set_scratch()
->>>>>>> 976345da
 
         self.fake = fake
 
@@ -84,12 +80,6 @@
 
     @property
     def scratch_dir(self):
-<<<<<<< HEAD
-        # If _scratch_dir is set via the setter, return it
-        if self._scratch_dir is not None:
-            return self._scratch_dir
-        return self._set_scratch()
-=======
         """Return the scratch directory, setting it if necessary."""
         if self._scratch_dir is None:
             self._scratch_dir = self._set_scratch()
@@ -105,7 +95,6 @@
                     f"Specified scratch dir does not exist: {value}"
                 )
         self._scratch_dir = value
->>>>>>> 976345da
 
     @scratch_dir.setter
     def scratch_dir(self, value):
