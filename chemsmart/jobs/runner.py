--- conflicted
+++ resolved
@@ -164,11 +164,7 @@
         pass
 
     @abstractmethod
-<<<<<<< HEAD
-    def _get_command(self, **kwargs):
-=======
     def _get_command(self, job):
->>>>>>> 7d521586
         raise NotImplementedError
 
     @abstractmethod
@@ -190,11 +186,7 @@
     def run(self, job, **kwargs):
         self._prerun(job)
         self._write_input(job)
-<<<<<<< HEAD
-        command = self._get_command(**kwargs)
-=======
         command = self._get_command(job)
->>>>>>> 7d521586
         env = self._update_os_environ(job)
         process = self._create_process(job, command=command, env=env)
         self._run(process, **kwargs)
@@ -206,12 +198,9 @@
     @classmethod
     def from_job(cls, job, server, scratch=None, fake=False, **kwargs):
         runners = cls.subclasses()
-        logger.debug(f"All available runners: {runners}")
         jobtype = job.TYPE
-        logger.debug(f"Running job type: {jobtype}")
 
         for runner in runners:
-            logger.debug(f"Checking runner: {runner}")
             runner_jobtypes = runner.JOBTYPES
             logger.debug(f"Runner jobtypes: {runner_jobtypes}")
 
