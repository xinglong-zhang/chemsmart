"""
ORCA job runner implementation.

This module contains the job runner classes for executing ORCA quantum chemistry
calculations on different computing environments, including both real and fake
runners for testing purposes.
"""

import logging
import os
import re
import shlex
import subprocess
from contextlib import suppress
from functools import lru_cache
from glob import glob
from shutil import copy, rmtree

from chemsmart.io.orca.input import ORCAInput
from chemsmart.jobs.runner import JobRunner
from chemsmart.settings.executable import ORCAExecutable
from chemsmart.utils.periodictable import PeriodicTable

pt = PeriodicTable()

logger = logging.getLogger(__name__)


class ORCAJobRunner(JobRunner):
    """
    ORCA-specific job runner.

    This class handles the execution of ORCA quantum chemistry calculations
    with support for scratch directories, file management, and various job types.

    Attributes:
        JOBTYPES (list): Supported job types handled by this runner.
        PROGRAM (str): Program identifier ('orca').
        FAKE (bool): Whether this runner operates in fake/test mode.
        SCRATCH (bool): Whether to use scratch directories by default.
        server: Server configuration used for execution.
        scratch (bool): Whether scratch is enabled for this runner.
        scratch_dir (str): Path to scratch directory, if used.
        num_cores (int): Number of CPU cores allocated (from server).
        num_gpus (int): Number of GPUs allocated (from server).
        mem_gb (int): Memory allocation in gigabytes (from server).
    """

    # creates job runner process
    # combines information about server and program

    JOBTYPES = [
        "orcajob",
        "orcainp",
        "orcaopt",
        "orcamodred",
        "orcascan",
        "orcats",
        "orcasp",
        "orcairc",
    ]

    PROGRAM = "orca"

    FAKE = False
    SCRATCH = True

    def __init__(
        self, server, scratch=None, fake=False, scratch_dir=None, delete_scratch=False, **kwargs
    ):
        """
        Initialize the ORCA job runner.

        Args:
            server: Server configuration object
            scratch: Whether to use scratch directory (default: True)
            fake: Whether to use fake runner for testing
            scratch_dir: Path to scratch directory
            **kwargs: Additional keyword arguments
        """
        # Use default SCRATCH if scratch is not explicitly set
        if scratch is None:
            scratch = self.SCRATCH  # default to True for ORCA jobs
        super().__init__(
            server=server,
            scratch=scratch,
            scratch_dir=scratch_dir,
            fake=fake,
            delete_scratch=delete_scratch,
            **kwargs,
        )
        logger.debug(f"Jobrunner server: {self.server}")
        logger.debug(f"Jobrunner num cores: {self.num_cores}")
        logger.debug(f"Jobrunner num hours: {self.num_hours}")
        logger.debug(f"Jobrunner num gpus: {self.num_gpus}")
        logger.debug(f"Jobrunner mem gb: {self.mem_gb}")
        logger.debug(f"Jobrunner num threads: {self.num_threads}")
        logger.debug(f"Jobrunner scratch: {self.scratch}")
        logger.debug(f"Jobrunner delete_scratch: {self.delete_scratch}")

    @property
    @lru_cache(maxsize=12)
    def executable(self):
        """
        Get the executable class object for ORCA.

        Returns:
            ORCAExecutable: ORCA executable configuration object

        Raises:
            FileNotFoundError: If server configuration file is not found
        """
        try:
            logger.info(
                f"Obtaining executable from server: {self.server.name}"
            )
            executable = ORCAExecutable.from_servername(
                servername=self.server.name
            )
            return executable
        except FileNotFoundError as e:
            logger.error(
                f"No server file {self.server} is found: {e}\n"
                f"Available servers are: {ORCAExecutable.available_servers}"
            )
            raise

    def _prerun(self, job):
        """
        Perform pre-run setup for the job.

        Args:
            job: The job object to prepare for execution
        """
        self._assign_variables(job)
        if self.scratch and os.path.exists(job.inputfile):
            # copy input file to scratch directory
            self._copy_over_xyz_files(job)

    def _assign_variables(self, job):
        """
        Set proper file paths for job input, output, and error files.

        Configures paths for execution in scratch directory or job directory.

        Args:
            job: The job object to configure paths for
        """
        if self.scratch and self.scratch_dir:
            self._set_up_variables_in_scratch(job)
        else:
            self._set_up_variables_in_job_directory(job)

        if self.executable and self.executable.local_run is not None:
            logger.info(f"Local run is {self.executable.local_run}.")
            job.local = self.executable.local_run

    def _set_up_variables_in_scratch(self, job):
        """
        Set up file paths for execution in scratch directory.

        Args:
            job: The job object to configure for scratch execution
        """
        scratch_job_dir = os.path.join(self.scratch_dir, job.label)
        if not os.path.exists(scratch_job_dir):
            with suppress(FileExistsError):
                os.makedirs(scratch_job_dir)
        self.running_directory = scratch_job_dir
        logger.debug(f"Running directory: {self.running_directory}")

        job_inputfile = job.label + ".inp"
        scratch_job_inputfile = os.path.join(scratch_job_dir, job_inputfile)
        self.job_inputfile = os.path.abspath(scratch_job_inputfile)

        job_gbwfile = job.label + ".gbw"
        scratch_job_gbwfile = os.path.join(scratch_job_dir, job_gbwfile)
        self.job_gbwfile = os.path.abspath(scratch_job_gbwfile)

        job_errfile = job.label + ".err"
        scratch_job_errfile = os.path.join(scratch_job_dir, job_errfile)
        self.job_errfile = os.path.abspath(scratch_job_errfile)

        job_outputfile = job.label + ".out"
        scratch_job_outputfile = os.path.join(scratch_job_dir, job_outputfile)
        self.job_outputfile = os.path.abspath(scratch_job_outputfile)

    def _set_up_variables_in_job_directory(self, job):
        """
        Set up file paths for execution in job directory.

        Args:
            job: The job object to configure for job directory execution
        """
        self.running_directory = job.folder
        logger.debug(f"Running directory: {self.running_directory}")
        self.job_inputfile = os.path.abspath(job.inputfile)
        self.job_gbwfile = os.path.abspath(job.gbwfile)
        self.job_errfile = os.path.abspath(job.errfile)
        self.job_outputfile = os.path.abspath(job.outputfile)

    def _copy_over_xyz_files(self, job):
        """
        Copy xyz files from run directory to scratch directory.

        This method searches for xyz file references in the input file
        and copies them to the scratch directory if running in scratch mode.

        Args:
            job: The job object containing input file information

        Raises:
            FileNotFoundError: If referenced xyz file does not exist
        """
        from chemsmart.utils.repattern import xyz_filename_pattern

        with open(job.inputfile, "r") as f:
            for line in f:
                match = re.search(xyz_filename_pattern, line)
                if match:
                    xyz_file = match.group(1)
                    if not os.path.exists(xyz_file):
                        raise FileNotFoundError(
                            f"XYZ file {xyz_file} does not exist."
                        )

                    # copy to scratch if running in scratch
                    if self.scratch and self.scratch_dir:
                        xyz_file_scratch = os.path.join(
                            self.running_directory, xyz_file
                        )
                        copy(xyz_file, xyz_file_scratch)
                        logger.info(
                            f"Copied {xyz_file} to {self.running_directory}."
                        )

    def _write_input(self, job):
        """
        Write the input file for the job.

        Args:
            job: The job object to write input for
        """
        from chemsmart.jobs.orca.writer import ORCAInputWriter

        input_writer = ORCAInputWriter(job=job)
        input_writer.write(target_directory=self.running_directory)

    def _get_command(self, job):
        """
        Get the command string to execute the ORCA job.

        Args:
            job: The job object to get command for

        Returns:
            str: Command string for job execution
        """
        exe = self._get_executable()
        command = f"{exe} {self.job_inputfile}"
        return command

    def _create_process(self, job, command, env):
        """
        Create subprocess for job execution.

        Args:
            job: The job object to execute
            command: Command string to execute
            env: Environment variables for execution

        Returns:
            subprocess.Popen: Process object for the running job
        """
        with (
            open(self.job_outputfile, "w") as out,
            open(self.job_errfile, "w") as err,
        ):
            logger.info(
                f"Command executed: {command}\n"
                f"Writing output file to: {self.job_outputfile}\n"
                f"And err file to: {self.job_errfile}"
            )
            logger.debug(f"Environments for running: {self.executable.env}")
            return subprocess.Popen(
                shlex.split(command),
                stdout=out,
                stderr=err,
                env=env,
                cwd=self.running_directory,
            )

    def _get_executable(self):
<<<<<<< HEAD
        """Get executable for ORCA."""
=======
        """
        Get executable path for ORCA.

        Returns:
            str: Path to ORCA executable
        """
>>>>>>> bab85e1c
        exe = self.executable.get_executable()
        logger.info(f"ORCA executable: {exe}")
        return exe

    def _delete_scratch_directory(self):
        """
        Delete the scratch directory if it exists.
        
        This method safely removes the scratch directory and all its contents
        after the job has completed successfully. Only deletes if the 
        running_directory is actually within the scratch_dir.
        """
        if (hasattr(self, 'running_directory') and 
            hasattr(self, 'scratch_dir') and 
            self.scratch_dir and
            os.path.exists(self.running_directory)):
            
            # Check if running_directory is actually within scratch_dir
            # to avoid accidentally deleting non-scratch directories
            if self.running_directory.startswith(self.scratch_dir):
                try:
                    logger.info(f"Deleting scratch directory: {self.running_directory}")
                    rmtree(self.running_directory)
                    logger.info(f"Successfully deleted scratch directory: {self.running_directory}")
                except Exception as e:
                    logger.error(f"Failed to delete scratch directory {self.running_directory}: {e}")
            else:
                logger.debug(f"Running directory {self.running_directory} is not in scratch, skipping deletion")
        else:
            logger.debug("No scratch directory to delete or directory does not exist")

    def _postrun(self, job):
        """
        Perform post-run cleanup and file management.

        Args:
            job: The completed job object
        """
        logger.debug(f"Scratch: {self.scratch}")

        if self.scratch:
            logger.debug(f"Running directory: {self.running_directory}")
            # if job was run in scratch, copy files to job folder except files containing .tmp
            for file in glob(f"{self.running_directory}/{job.label}*"):
                if not file.endswith((".tmp", ".tmp.*")):
                    logger.info(
                        f"Copying file {file} from {self.running_directory} "
                        f"to {job.folder}"
                    )
                    try:
                        copy(file, job.folder)
                    except Exception as e:
                        logger.error(
                            f"Failed to copy file {file} to {job.folder}: {e}"
                        )

        if job.is_complete():
            # # if job is completed, remove scratch directory
            # # and err files
            # if self.scratch:
            #     logger.info(
            #         f"Removing scratch directory: {self.running_directory}."
            #     )
            #     rmtree(self.running_directory)

            self._remove_err_files(job)
            
            # Delete scratch directory if requested and scratch was used
            if self.scratch and self.delete_scratch:
                logger.debug(f"Job completed successfully and delete_scratch is enabled")
                self._delete_scratch_directory()


class FakeORCAJobRunner(ORCAJobRunner):
    """
    Fake ORCA job runner for testing purposes.

    This class simulates ORCA job execution without actually running
    calculations, useful for testing and development.

    Attributes:
        PROGRAM (str): Program identifier ('orca').
        JOBTYPES (list): Supported job types handled (inherits from ORCAJobRunner).
        FAKE (bool): True for this runner to indicate fake mode.
        SCRATCH (bool): Whether to use scratch directories (inherits default).
        server: Server configuration used for execution.
        scratch (bool): Whether scratch is enabled for this runner.
        scratch_dir (str): Path to scratch directory, if used.
        num_cores (int): Number of CPU cores allocated (from server).
        num_gpus (int): Number of GPUs allocated (from server).
        mem_gb (int): Memory allocation in gigabytes (from server).
    """

    # creates job runner process
    # combines information about server and program
    FAKE = True

<<<<<<< HEAD
    def __init__(self, server, scratch=None, fake=True, delete_scratch=False, **kwargs):
        super().__init__(server=server, scratch=scratch, fake=fake, delete_scratch=delete_scratch, **kwargs)
=======
    def __init__(self, server, scratch=None, fake=True, **kwargs):
        """
        Initialize the fake ORCA job runner.

        Args:
            server: Server configuration object
            scratch: Whether to use scratch directory
            fake: Always True for fake runner
            **kwargs: Additional keyword arguments
        """
        super().__init__(server=server, scratch=scratch, fake=fake, **kwargs)
>>>>>>> bab85e1c

    def run(self, job):
        """
        Run a fake ORCA job.

        Args:
            job: The job object to run

        Returns:
            int: Return code from fake execution
        """
        self._prerun(job=job)
        self._write_input(job=job)
        returncode = FakeORCA(self.job_inputfile).run()
        self._postrun(job=job)
        return returncode


class FakeORCA:
    """
    Fake ORCA execution simulator.

    This class simulates ORCA program execution by generating
    fake output files for testing purposes.

    Attributes:
        file_to_run (str): Absolute path to the ORCA input file to simulate.
        input_object (ORCAInput): Parsed representation of the input file.

    Properties:
        file_folder (str): Directory containing the input file.
        filename (str): Basename of the input file.
        input_filepath (str): Absolute path to the input file.
        output_filepath (str): Absolute path to the simulated output (.out).
        input_contents (list[str]): Lines of the input file.
        molecule (Molecule): Parsed molecular structure from the input.
        charge (int): Molecular charge.
        multiplicity (int): Spin multiplicity.
        spin (str): 'R' for restricted (singlet), 'U' otherwise.
        num_atoms (int): Number of atoms in the molecule.
        atomic_symbols (list[str]): Chemical symbols of atoms.
        atomic_numbers (list[int]): Atomic numbers of atoms.
        atomic_coordinates (array): Cartesian coordinates of atoms.
        empirical_formula (str): Empirical chemical formula string.
    """

    def __init__(self, file_to_run):
        """
        Initialize the fake ORCA simulator.

        Args:
            file_to_run: Path to the input file to simulate

        Raises:
            FileNotFoundError: If input file does not exist
        """
        if not os.path.exists(file_to_run):
            raise FileNotFoundError(f"File {file_to_run} not found.")
        self.file_to_run = os.path.abspath(file_to_run)
        self.input_object = ORCAInput(filename=self.file_to_run)

    @property
    def file_folder(self):
        """
        Get the folder containing the input file.

        Returns:
            str: Directory path of the input file
        """
        return os.path.dirname(self.file_to_run)

    @property
    def filename(self):
        """
        Get the filename of the input file.

        Returns:
            str: Basename of the input file
        """
        return os.path.basename(self.file_to_run)

    @property
    def input_filepath(self):
        """
        Get the full path to the input file.

        Returns:
            str: Absolute path to the input file
        """
        return self.file_to_run

    @property
    def output_filepath(self):
        """
        Get the path to the output file.

        Returns:
            str: Path to the output file (.out extension)
        """
        output_file = self.filename.split(".")[0] + ".out"
        return os.path.join(self.file_folder, output_file)

    @property
    def input_contents(self):
        """
        Get the contents of the input file.

        Returns:
            str: Contents of the input file
        """
        return self.input_object.contents

    @property
    def molecule(self):
        """
        Get the molecule object from the input.

        Returns:
            Molecule: Molecule object from the input file
        """
        return self.input_object.molecule

    @property
    def charge(self):
        """
        Get the charge from the input.

        Returns:
            int: Molecular charge
        """
        return self.input_object.charge

    @property
    def multiplicity(self):
        """
        Get the multiplicity from the input.

        Returns:
            int: Spin multiplicity
        """
        return self.input_object.multiplicity

    @property
    def spin(self):
        """
        Get the spin type based on multiplicity.

        Returns:
            str: 'R' for restricted (singlet) or 'U' for unrestricted
        """
        if self.multiplicity == 1:
            return "R"
        return "U"

    @property
    def num_atoms(self):
        """
        Get the number of atoms in the molecule.

        Returns:
            int: Number of atoms
        """
        return len(self.molecule.chemical_symbols)

    @property
    def atomic_symbols(self):
        """
        Get the atomic symbols of the molecule.

        Returns:
            list: List of atomic symbols
        """
        return list(self.molecule.chemical_symbols)

    @property
    def atomic_numbers(self):
        """
        Get the atomic numbers of the molecule.

        Returns:
            list: List of atomic numbers
        """
        return [pt.to_atomic_number(s) for s in self.atomic_symbols]

    @property
    def atomic_coordinates(self):
        """
        Get the atomic coordinates of the molecule.

        Returns:
            array: Atomic coordinates
        """
        return self.molecule.positions

    @property
    def empirical_formula(self):
        """
        Get the empirical formula of the molecule.

        Returns:
            str: Empirical formula
        """
        return self.molecule.get_chemical_formula(empirical=True)

    def run(self):
        """
        Run the fake ORCA calculation.

        Generates a fake output file with standard ORCA output format
        for testing purposes.

        Returns:
            int: Return code (always 0 for successful fake run)
        """

        # get input lines
        with open(self.input_filepath) as f:
            input_lines = f.readlines()

        with open(self.output_filepath, "w") as g:
            g.write("\n")
            g.write(
                """                                 *****************
                                 * O   R   C   A *
                                 *****************\n"""
            )
            g.write(
                "                         Fake Orca version 0.0.0 -  RELEASE  -                \n"
            )
            g.write(
                "================================================================================\n"
            )
            g.write(
                "                                       INPUT FILE                               \n"
            )
            g.write(
                "================================================================================\n"
            )
            g.write(f"NAME = {self.input_filepath}\n")
            for i, line in enumerate(input_lines):
                g.write(f"|  {i+1}> {line}")
            g.write(f"|  {len(input_lines)+1}> ")
            g.write(
                f"|  {len(input_lines) + 2}>                          ****END OF INPUT****\n"
            )
            g.write("                       *****************************\n")
            g.write("                       *        Fake Orca Run      *\n")
            g.write("                       *****************************\n")
            g.write(
                f"Number of atoms                         .... {self.num_atoms}\n"
            )
            g.write(
                f"  Total Charge           Charge          ....    {self.input_object.charge}\n"
            )
            g.write(
                f"  Multiplicity           Mult            ....    {self.input_object.multiplicity}\n"
            )
            g.write(
                "                     ***********************HURRAY********************\n"
            )
            g.write(
                "                     ***        THE OPTIMIZATION HAS CONVERGED     ***\n"
            )
            g.write(
                "                     ***********************HURRAY********************\n"
            )
            g.write(
                "                  *******************************************************\n"
            )
            g.write(
                "                  *** FINAL ENERGY EVALUATION AT THE STATIONARY POINT ***\n"
            )
            g.write(
                "                  *******************************************************\n"
            )
            g.write(" ---------------------------------\n")
            g.write(" CARTESIAN COORDINATES (ANGSTROEM)\n")
            g.write(" ---------------------------------\n")
            for line in input_lines[2:-2]:
                g.write(f"{line}")
            g.write(" ----------------\n")
            g.write(" TOTAL SCF ENERGY\n")
            g.write(" ----------------\n")
            g.write(
                " Total Energy       :          -76.32331101 Eh           -2076.86288 eV\n"
            )
            g.write(
                "                              ****ORCA TERMINATED NORMALLY****\n"
            )
            g.write(
                "TOTAL RUN TIME: 0 days 0 hours 0 minutes 0 seconds xx msec\n"
            )<|MERGE_RESOLUTION|>--- conflicted
+++ resolved
@@ -291,16 +291,12 @@
             )
 
     def _get_executable(self):
-<<<<<<< HEAD
-        """Get executable for ORCA."""
-=======
         """
         Get executable path for ORCA.
 
         Returns:
             str: Path to ORCA executable
         """
->>>>>>> bab85e1c
         exe = self.executable.get_executable()
         logger.info(f"ORCA executable: {exe}")
         return exe
@@ -398,11 +394,8 @@
     # combines information about server and program
     FAKE = True
 
-<<<<<<< HEAD
     def __init__(self, server, scratch=None, fake=True, delete_scratch=False, **kwargs):
         super().__init__(server=server, scratch=scratch, fake=fake, delete_scratch=delete_scratch, **kwargs)
-=======
-    def __init__(self, server, scratch=None, fake=True, **kwargs):
         """
         Initialize the fake ORCA job runner.
 
@@ -410,10 +403,9 @@
             server: Server configuration object
             scratch: Whether to use scratch directory
             fake: Always True for fake runner
+            delete_scratch: Boolean to delete scratch after job finishes normally.
             **kwargs: Additional keyword arguments
         """
-        super().__init__(server=server, scratch=scratch, fake=fake, **kwargs)
->>>>>>> bab85e1c
 
     def run(self, job):
         """
