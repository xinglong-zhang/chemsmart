"""
ORCA job module initialization.

This module provides ORCA job functionality including various job types,
settings, and runners for ORCA quantum chemistry calculations.
"""

from .irc import ORCAIRCJob
from .job import ORCAGeneralJob, ORCAInpJob, ORCAJob
from .modred import ORCAModredJob
from .opt import ORCAOptJob
<<<<<<< HEAD
from .qmmm import ORCAQMMMJob
=======
from .qrc import ORCAQRCJob
>>>>>>> ea0e125a
from .runner import ORCAJobRunner
from .scan import ORCAScanJob
from .singlepoint import ORCASinglePointJob
from .ts import ORCATSJob

# Get all available ORCA job subclasses
jobs = ORCAJob.subclasses()


__all__ = [
    "ORCAOptJob",
    "ORCAIRCJob",
    "ORCAJob",
    "ORCAInpJob",
    "ORCAGeneralJob",
    "ORCAModredJob",
    "ORCAJobRunner",
    "ORCAQRCJob",
    "ORCAScanJob",
    "ORCASinglePointJob",
    "ORCATSJob",
    "ORCAQMMMJob",
    "jobs",
]<|MERGE_RESOLUTION|>--- conflicted
+++ resolved
@@ -9,11 +9,8 @@
 from .job import ORCAGeneralJob, ORCAInpJob, ORCAJob
 from .modred import ORCAModredJob
 from .opt import ORCAOptJob
-<<<<<<< HEAD
+from .qrc import ORCAQRCJob
 from .qmmm import ORCAQMMMJob
-=======
-from .qrc import ORCAQRCJob
->>>>>>> ea0e125a
 from .runner import ORCAJobRunner
 from .scan import ORCAScanJob
 from .singlepoint import ORCASinglePointJob
