--- conflicted
+++ resolved
@@ -186,20 +186,17 @@
 
     @property
     def unique_structures(self):
-<<<<<<< HEAD
+        """
+        Get unique structures after grouping similar conformations.
+
+        Uses the configured grouping strategy to identify structurally
+        distinct conformations from the trajectory data.
+
+        Returns:
+            list: Unique Molecule objects after grouping.
+        """
         if self.grouper is None:
             return self.molecules
-=======
-        """
-        Get unique structures after grouping similar conformations.
-
-        Uses the configured grouping strategy to identify structurally
-        distinct conformations from the trajectory data.
-
-        Returns:
-            list: Unique Molecule objects after grouping.
-        """
->>>>>>> 92de83d7
         return self.grouper.unique()
 
     @property
@@ -214,18 +211,14 @@
 
     @property
     def num_unique_structures(self):
-<<<<<<< HEAD
-        """Number of unique structures after grouping."""
+        """
+        Get the number of unique structures after grouping.
+
+        Returns:
+            int: Count of structurally distinct conformations.
+        """
         if self.grouper is None:
             return len(self.molecules)
-=======
-        """
-        Get the number of unique structures after grouping.
-
-        Returns:
-            int: Count of structurally distinct conformations.
-        """
->>>>>>> 92de83d7
         return len(self.unique_structures)
 
     def _prepare_all_jobs(self):
