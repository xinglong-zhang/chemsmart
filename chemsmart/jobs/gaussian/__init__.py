"""
Gaussian computational chemistry job classes and utilities.

This module provides a comprehensive collection of Gaussian job types
for various computational chemistry calculations including optimization,
frequency analysis, single point calculations, IRC, NCI analysis,
and more. All job classes inherit from the base GaussianJob class
and provide specialized functionality for different calculation types.

The module also includes job runners and utilities for managing
Gaussian calculations in computational workflows.
"""

from .crest import GaussianCrestJob
from .custom import GaussianCustomJob
from .dias import GaussianDIASJob
from .irc import GaussianIRCJob
from .job import GaussianComJob, GaussianGeneralJob, GaussianJob
from .link import GaussianLinkJob
from .modred import GaussianModredJob
from .nci import GaussianNCIJob
from .opt import GaussianOptJob
<<<<<<< HEAD
from .qmmm import GaussianQMMMJob
=======
from .qrc import GaussianQRCJob
>>>>>>> ea0e125a
from .resp import GaussianRESPJob
from .runner import GaussianJobRunner
from .scan import GaussianScanJob
from .singlepoint import GaussianSinglePointJob
from .tddft import GaussianTDDFTJob
from .traj import GaussianTrajJob
from .ts import GaussianTSJob
from .uvvis import GaussianUVVISJob
from .wbi import GaussianWBIJob

# Dynamically collect all registered Gaussian job subclasses
jobs = GaussianJob.subclasses()

__all__ = [
    "GaussianCrestJob",
    "GaussianCustomJob",
    "GaussianDIASJob",
    "GaussianIRCJob",
    "GaussianComJob",
    "GaussianGeneralJob",
    "GaussianJob",
    "GaussianLinkJob",
    "GaussianModredJob",
    "GaussianNCIJob",
    "GaussianOptJob",
    "GaussianQRCJob",
    "GaussianRESPJob",
    "GaussianJobRunner",
    "GaussianTrajJob",
    "GaussianScanJob",
    "GaussianSinglePointJob",
    "GaussianTDDFTJob",
    "GaussianTSJob",
    "GaussianUVVISJob",
    "GaussianWBIJob",
    "GaussianQMMMJob",
    "jobs",
]

# signals to the linter these imports are intentional
# imports as explicitly used

# If I comment all these out, I get the following error during run:
#   File "/Users/xinglongzhang/bin/chemsmart/chemsmart/jobs/runner.py", line 192, in from_job
#     raise ValueError(
# ValueError: Could not find any runners for job:
# GaussianOptJob<folder=<run/folder>, label=final_prd_opt_scan_gas_opt_opt>.
# Runners in registry: [].
#  Fake: True
#<|MERGE_RESOLUTION|>--- conflicted
+++ resolved
@@ -20,11 +20,8 @@
 from .modred import GaussianModredJob
 from .nci import GaussianNCIJob
 from .opt import GaussianOptJob
-<<<<<<< HEAD
 from .qmmm import GaussianQMMMJob
-=======
 from .qrc import GaussianQRCJob
->>>>>>> ea0e125a
 from .resp import GaussianRESPJob
 from .runner import GaussianJobRunner
 from .scan import GaussianScanJob
