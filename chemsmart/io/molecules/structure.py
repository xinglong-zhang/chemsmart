--- conflicted
+++ resolved
@@ -1,6 +1,4 @@
-import ast
 import copy
-import inspect
 import logging
 import os
 import re
@@ -945,11 +943,6 @@
                 f"Program {program} is not supported for writing coordinates."
             )
 
-<<<<<<< HEAD
-    def write(self, filename, format="xyz", **kwargs):
-        """Write the molecule to a file. Support for file format conversion.
-        For Gaussian com file, default route string is used."""
-=======
     def write(self, filename, format="xyz", mode="w", **kwargs):
         """
         Write molecule to file in specified format.
@@ -963,9 +956,8 @@
         Raises:
             ValueError: If format is not supported
         """
->>>>>>> ea0e125a
         if format.lower() == "xyz":
-            self.write_xyz(filename, **kwargs)
+            self.write_xyz(filename, mode=mode, **kwargs)
         elif format.lower() == "com":
             self.write_com(filename, **kwargs)
         # elif format.lower() == "mol":
@@ -973,18 +965,6 @@
         else:
             raise ValueError(f"Format {format} is not supported for writing.")
 
-<<<<<<< HEAD
-    def write_xyz(self, filename, xyz_only=True, **kwargs):
-        """Write the molecule to an XYZ file.
-        Args:
-            filename (str): The name of the file to write to.
-            xyz_only (bool): If True, only write the XYZ coordinates; else
-                             write the XYZ coordinates and additional information
-                             such as frozen atoms and high/medium/low level atoms.
-        """
-
-        with open(filename, "w") as f:
-=======
     def write_xyz(self, filename, mode, **kwargs):
         """
         Write molecule to XYZ format file.
@@ -995,7 +975,6 @@
             **kwargs: Additional keyword arguments (unused)
         """
         with open(filename, mode) as f:
->>>>>>> ea0e125a
             base_filename = os.path.basename(filename)
             if self.energy is not None:
                 # energy found in file, e.g., .out, .log
@@ -1010,10 +989,7 @@
             logger.info(f"Writing outputfile to {filename}")
             f.write(f"{self.num_atoms}\n")
             f.write(f"{xyz_info}\n")
-            if xyz_only:
-                self._write_orca_coordinates(f)
-            else:
-                self._write_gaussian_coordinates(f)
+            self._write_orca_coordinates(f)
 
     def write_com(
         self,
@@ -1043,108 +1019,13 @@
             f.write("\n")
 
     def _write_gaussian_coordinates(self, f):
-<<<<<<< HEAD
-
-=======
         """
         Write coordinates in Gaussian format.
         """
->>>>>>> ea0e125a
         assert self.symbols is not None, "Symbols to write should not be None!"
         assert (
             self.positions is not None
         ), "Positions to write should not be None!"
-<<<<<<< HEAD
-        for i, (s, (x, y, z)) in enumerate(
-            zip(self.chemical_symbols, self.positions)
-        ):
-            line = f"{s:5} {x:15.10f} {y:15.10f} {z:15.10f}"
-            if self.frozen_atoms is not None:
-                line = f"{s:6} {self.frozen_atoms[i]:5} {x:15.10f} {y:15.10f} {z:15.10f}"
-            # if self.partition_level_strings is not None:
-            #     line += f" {self.partition_level_strings[i]}"
-            #
-            # if self.bonded_atoms is not None:
-            #     # Handle QM link atoms and bonded-to atoms
-            #     if not isinstance(self.bonded_atoms, list):
-            #         self.bonded_atoms = ast.literal_eval(self.bonded_atoms)
-            #     for atom1, atom2 in self.bonded_atoms:
-            #         atom1_level = self._determine_level_from_atom_index(atom1)
-            #         atom2_level = self._determine_level_from_atom_index(atom2)
-            #         if (
-            #             (atom1_level == atom2_level == "H")
-            #             or (atom1_level == atom2_level == "M")
-            #             or (atom1_level == atom2_level == "L")
-            #         ):
-            #             raise ValueError(
-            #                 f"Both atoms in a bond: ({atom1},{atom2}) cannot be at the same level!"
-            #             )
-            #         elif atom1_level == "H" and (
-            #             atom2_level == "M" or atom2_level == "L"
-            #         ):
-            #             if (i + 1) == atom2:
-            #                 line += f" H {atom1}"
-            #         elif atom1_level == "M" and atom2_level == "L":
-            #             if (i + 1) == atom2:
-            #                 line += f" H {atom1}"
-            #         elif (
-            #             atom1_level == "M" or atom1_level == "L"
-            #         ) and atom2_level == "H":
-            #             # lower level line will get the link atom (Hydrogen)
-            #             if (i + 1) == atom1:
-            #                 line += f" H {atom2}"
-            #         elif atom1_level == "L" and atom2_level == "M":
-            #             if (i + 1) == atom1:
-            #                 line += f" H {atom2}"
-            #
-            # if self.scale_factors is not None:
-            #     logger.warning(
-            #         "WARNING: Please be advised that you know what you are doing,"
-            #         " as you are overriding Gaussian defaults for determining"
-            #         "scale factors.\n Please specify scale factors for each required"
-            #         "bonded atoms."
-            #     )
-            #     for (
-            #         atom1,
-            #         atom2,
-            #     ), scale_factors in self.scale_factors.items():
-            #         atom1_level = self._determine_level_from_atom_index(atom1)
-            #         atom2_level = self._determine_level_from_atom_index(atom2)
-            #         if not isinstance(scale_factors, list):
-            #             raise ValueError(
-            #                 "Scale factors should be a list for each atom pair!"
-            #             )
-            #         if (
-            #             atom1_level == atom2_level == "H"
-            #             or atom1_level == atom2_level == "M"
-            #             or atom1_level == atom2_level == "L"
-            #         ):
-            #             raise ValueError(
-            #                 f"Both atoms in a bond: ({atom1},{atom2}) cannot be at the same level!"
-            #             )
-            #         elif atom1_level == "H" and (
-            #             atom2_level == "M" or atom2_level == "L"
-            #         ):
-            #             if (i + 1) == atom2:
-            #                 for scale_factor in scale_factors:
-            #                     line += f" {float(scale_factor)}"
-            #         elif atom1_level == "M" and atom2_level == "L":
-            #             if (i + 1) == atom2:
-            #                 for scale_factor in scale_factors:
-            #                     line += f" {float(scale_factor)}"
-            #         elif (
-            #             atom1_level == "M" or atom1_level == "L"
-            #         ) and atom2_level == "H":
-            #             if (i + 1) == atom1:
-            #                 for scale_factor in scale_factors:
-            #                     line += f" {float(scale_factor)}"
-            #         elif atom1_level == "L" and atom2_level == "M":
-            #             if (i + 1) == atom1:
-            #                 for scale_factor in scale_factors:
-            #                     line += f" {float(scale_factor)}"
-            f.write(line + "\n")
-        return f
-=======
         if self.frozen_atoms is None or len(self.frozen_atoms) == 0:
             for i, (s, (x, y, z)) in enumerate(
                 zip(self.chemical_symbols, self.positions)
@@ -1157,7 +1038,6 @@
                 f.write(
                     f"{s:6} {self.frozen_atoms[i]:5} {x:15.10f} {y:15.10f} {z:15.10f}\n"
                 )
->>>>>>> ea0e125a
 
     def _write_gaussian_pbc_coordinates(self, f):
         """
@@ -1837,7 +1717,17 @@
         return self._get_partitions()
 
     def convert_coordinate_block_list_to_molecule(self):
-<<<<<<< HEAD
+        """
+        Function to convert coordinate block supplied as text or as a list of lines into
+        Molecule class.
+        """
+        return Molecule(
+            symbols=self.symbols,
+            positions=self.positions,
+            frozen_atoms=self.constrained_atoms,
+            pbc_conditions=self.pbc_conditions,
+            translation_vectors=self.translation_vectors,
+        )
         """Function to convert coordinate block supplied as text or as a list of lines into
         Molecule class."""
         if not self.partitions:
@@ -1859,19 +1749,6 @@
                 medium_level_atoms=self.partitions[2],
                 low_level_atoms=self.partitions[3],
             )
-=======
-        """
-        Function to convert coordinate block supplied as text or as a list of lines into
-        Molecule class.
-        """
-        return Molecule(
-            symbols=self.symbols,
-            positions=self.positions,
-            frozen_atoms=self.constrained_atoms,
-            pbc_conditions=self.pbc_conditions,
-            translation_vectors=self.translation_vectors,
-        )
->>>>>>> ea0e125a
 
     def _get_symbols(self):
         symbols = []
