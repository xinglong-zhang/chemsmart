--- conflicted
+++ resolved
@@ -576,7 +576,6 @@
         else:
             raise ValueError(f"Format {format} is not supported for writing.")
 
-<<<<<<< HEAD
     def write_xyz(self, filename, xyz_only=True, **kwargs):
         """Write the molecule to an XYZ file.
         Args:
@@ -587,11 +586,6 @@
         """
 
         with open(filename, "w") as f:
-=======
-    def write_xyz(self, filename, **kwargs):
-        """Write the molecule to an XYZ file."""
-        with open(filename, "a+") as f:
->>>>>>> 768b8b06
             base_filename = os.path.basename(filename)
             if self.energy is not None:
                 # energy found in file, e.g., .out, .log
