--- conflicted
+++ resolved
@@ -564,14 +564,8 @@
                 f"Program {program} is not supported for writing coordinates."
             )
 
-<<<<<<< HEAD
-    def write(self, filename, format="xyz", **kwargs):
-        """Write the molecule to a file. Support for file format conversion.
-        For Gaussian com file, default route string is used."""
-=======
     def write(self, filename, format="xyz", mode="w", **kwargs):
         """Write the molecule to a file."""
->>>>>>> 31ddc382
         if format.lower() == "xyz":
             self.write_xyz(filename, mode=mode, **kwargs)
         elif format.lower() == "com":
@@ -581,22 +575,9 @@
         else:
             raise ValueError(f"Format {format} is not supported for writing.")
 
-<<<<<<< HEAD
-    def write_xyz(self, filename, xyz_only=True, **kwargs):
-        """Write the molecule to an XYZ file.
-        Args:
-            filename (str): The name of the file to write to.
-            xyz_only (bool): If True, only write the XYZ coordinates; else
-                             write the XYZ coordinates and additional information
-                             such as frozen atoms and high/medium/low level atoms.
-        """
-
-        with open(filename, "w") as f:
-=======
     def write_xyz(self, filename, mode, **kwargs):
         """Write the molecule to an XYZ file."""
         with open(filename, mode) as f:
->>>>>>> 31ddc382
             base_filename = os.path.basename(filename)
             if self.energy is not None:
                 # energy found in file, e.g., .out, .log
@@ -611,10 +592,7 @@
             logger.info(f"Writing outputfile to {filename}")
             f.write(f"{self.num_atoms}\n")
             f.write(f"{xyz_info}\n")
-            if xyz_only:
-                self._write_orca_coordinates(f)
-            else:
-                self._write_gaussian_coordinates(f)
+            self._write_orca_coordinates(f)
 
     def write_com(
         self,
@@ -642,7 +620,6 @@
             f.write("\n")
 
     def _write_gaussian_coordinates(self, f):
-
         assert self.symbols is not None, "Symbols to write should not be None!"
         assert (
             self.positions is not None
