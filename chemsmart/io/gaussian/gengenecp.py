--- conflicted
+++ resolved
@@ -54,15 +54,7 @@
         elements = []
         for raw_element in split_line:
             element = raw_element.strip()
-<<<<<<< HEAD
-            if (
-                element != "0"
-                and element in pt.PERIODIC_TABLE
-                and element not in elements
-            ):
-=======
             if element != "0" and element in pt.PERIODIC_TABLE and element not in elements:
->>>>>>> 8e30546f
                 elements.append(element)
         return pt.sorted_periodic_table_list(elements)
 
