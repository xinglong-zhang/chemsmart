from functools import cached_property

from chemsmart.io.gaussian.gengenecp import GenGenECPSection
from chemsmart.utils.mixins import GaussianFileMixin
from chemsmart.utils.utils import (
    content_blocks_by_paragraph,
    get_range_from_list,
)


class Gaussian16Input(GaussianFileMixin):
    """
    Parser for Gaussian 16 input files.
    """

    def __init__(self, filename):
        """
        Initialize Gaussian input file parser.
        """
        self.filename = filename

    @property
    def num_content_blocks(self):
        """
        Get the number of content blocks in the input file.
        """
        return len(self.content_groups)

    @cached_property
    def content_groups(self):
        """
        Parse Gaussian input file into content groups.

        The input file is organized into blocks separated by blank lines:
        - content_groups[0]: Header information and route string
        - content_groups[1]: Job title/description
        - content_groups[2]: Charge/multiplicity and molecular coordinates
        - content_groups[3:]: Additional sections (modred, gen/genecp, solvents)

        Note: Structure may vary depending on calculation type and may need
        updates for job-specific sections.
        """
        return content_blocks_by_paragraph(string_list=self.contents)

    @cached_property
    def num_content_groups(self):
        return len(self.content_groups)

    @property
    def coordinate_block(self):
        """
        Get the molecular coordinate block.
        """
        from chemsmart.io.molecules.structure import CoordinateBlock

        cb = CoordinateBlock(coordinate_block=self.content_groups[2])
        return cb

    @property
    def modredundant_group(self):
        """
        Get the modredundant coordinates group if present.
        """
        if (
            "modred" in self.route_string or "modred" in self.route_string
        ) and self.num_content_blocks > 3:
            # Handle case where input file has opt=modred in route
            # but no modred section at the end
            return self.content_groups[3]
        return None

    @property
    def is_pbc(self):
        """
        Check if the calculation uses periodic boundary conditions.
        """
        for line in self.contents:
            line_elements = line.split()
            if len(line_elements) == 4 and line_elements[0].upper() == "TV":
                return True
        return False

    @property
    def translation_vectors(self):
        """
        Get translation vectors for periodic calculations.
        """
        return self.coordinate_block.translation_vectors

    @property
    def mem(self):
        """
        Get memory allocation specification.
        """
        return self._get_mem()

    @property
    def nproc(self):
        """
        Get number of processors specification.
        """
        return self._get_nproc()

    @property
    def charge(self):
<<<<<<< HEAD
        try:
            charge, _ = self._get_charge_and_multiplicity()
            return charge
        except (TypeError, ValueError):
            return None

    @property
    def multiplicity(self):
        try:
            _, multiplicity = self._get_charge_and_multiplicity()
            return multiplicity
        except (TypeError, ValueError):
            return None

    @property
    def oniom_charge(self):
        oniom_charge, _ = self._get_oniom_charge_and_multiplicity()
        return oniom_charge

    @property
    def oniom_multiplicity(self):
        _, oniom_multiplicity = self._get_oniom_charge_and_multiplicity()
        return oniom_multiplicity
=======
        """
        Get molecular charge.
        """
        charge, _ = self._get_charge_and_multiplicity()
        return charge

    @property
    def multiplicity(self):
        """
        Get spin multiplicity.
        """
        _, multiplicity = self._get_charge_and_multiplicity()
        return multiplicity
>>>>>>> ea0e125a

    @property
    def route_string(self):
        """
        Get the complete route string.
        """
        return self._get_route()

    @property
    def has_frozen_coordinates(self):
        return self.coordinate_block.constrained_atoms

    @property
    def frozen_coordinate_indices(self):
        frozen_coordinate_indices = []
        if self.has_frozen_coordinates:
            for i, frozen_mask in enumerate(list(self.molecule.frozen_atoms)):
                if frozen_mask == -1:
                    # use 1-index throughout
                    frozen_coordinate_indices.append(i + 1)
        if len(frozen_coordinate_indices) == 0:
            return None
        return frozen_coordinate_indices

    @property
    def free_coordinate_indices(self):
        """Obtain list of free coordinate indices from the input format."""
        if self.frozen_coordinate_indices is None:
            return None
        return [
            i
            for i in range(self.num_atoms)
            if i not in self.frozen_coordinate_indices
        ]

    @property
    def gen_genecp_group(self):
        """
        Block of strings in the input file specifying the gen/genecp group.
        """
        return self._get_gen_genecp_group()

    @property
    def genecp_section(self):
        """
        Get parsed Gen/GenECP section object.
        """
        if self.gen_genecp_group:
            return GenGenECPSection.from_genecp_group(
                genecp_group=self.gen_genecp_group
            )
        return None

    @property
    def light_elements(self):
        """
        Get light elements from Gen/GenECP section.
        """
        if self.genecp_section:
            return self.genecp_section.light_elements
        return None

    @property
    def light_elements_basis(self):
        """
        Get basis set for light elements.
        """
        if self.genecp_section:
            return self.genecp_section.light_elements_basis
        return None

    @property
    def heavy_elements(self):
        """
        Get heavy elements from Gen/GenECP section.
        """
        if self.genecp_section:
            return self.genecp_section.heavy_elements
        return None

    @property
    def heavy_elements_basis(self):
        """
        Get basis set for heavy elements.
        """
        if self.genecp_section:
            return self.genecp_section.heavy_elements_basis
        return None

    @property
    def custom_solvent(self):
        """
        Get the custom solvent specification string.
        """
        return self._get_custom_solvent_string()

    @property
    def custom_solvent_group(self):
        """
        Get the custom solvent group.
        """
        return self._get_custom_solvent_group()

    @property
    def molecule(self):
        """
        Get the molecular structure object with charge and multiplicity.
        """
        molecule = self.coordinate_block.molecule
        # Update the charge and multiplicity of the molecule
        molecule.charge = self.charge
        molecule.multiplicity = self.multiplicity
        return molecule

    @property
    def num_atoms(self):
        """
        Get the number of atoms in the molecule.
        """
        return self.molecule.num_atoms

    @property
    def constrained_atoms(self):
        """
        Get atoms with coordinate constraints.
        """
        return self.coordinate_block.constrained_atoms

    @constrained_atoms.setter
    def constrained_atoms(self, value):
        """
        Set atoms with coordinate constraints.
        """
        self.constrained_atoms = value

    def _get_route(self):
        """
        Extract and format route strings from the input file.

        Route strings may span multiple lines starting with '#' and are
        terminated by blank lines or non-# lines. All route content is
        converted to lowercase for consistency.
        """
        route_strings = []
        current_block = []

        for line in self.contents:
            # Blank line ends current block if any
            if not line:
                if current_block:
                    route_strings.append(" ".join(current_block).lower())
                    current_block = []
                continue

            # Line starts or continues a '#' block
            if line.startswith("#"):
                # remove the leading '#' then trim again
                current_block.append(line)
            else:
                # Non-blank, non-# line also ends a block
                if current_block:
                    route_strings.append(" ".join(current_block).lower())
                    current_block = []
                # Otherwise ignore non-# lines

        # Flush last block if file ends with route content
        if current_block:
            route_strings.append(" ".join(current_block).lower())

        if self.is_link and route_strings:
            return route_strings[-1]

        return " ".join(route_strings)

    def _get_charge_and_multiplicity(self):
        """
        Extract molecular charge and spin multiplicity.
        """
        for line in self.contents:
            line_elements = line.split()
            if (
                (len(line_elements) == 2)
                and line_elements[0].replace("-", "").isdigit()
                and line_elements[1].isdigit()
            ):
                charge = int(line_elements[0])
                multiplicity = int(line_elements[1])
                return charge, multiplicity

    def _get_oniom_charge_and_multiplicity(self):
        # line = self.contents[5]
        line_elements = []
        for line in self.contents:
            line_elements = line.split()
            if (
                all(element.isdigit() for element in line_elements)
                and len(line_elements) > 0
            ):
                break
        charge_multiplicity_list = [
            "real_charge",
            "real_multiplicity",
            "int_charge",
            "int_multiplicity",
            "model_charge",
            "model_multiplicity",
        ]
        oniom_charge = {}
        oniom_multiplicity = {}
        full_line = 12
        if len(self.partition) == 2:
            charge_multiplicity_list = charge_multiplicity_list[0:1, 4:5]
            full_line = 6
        for j in range(0, int(full_line) - len(line_elements)):
            line_elements.append("Not specified, will use default value.")
        for charge in range(0, len(charge_multiplicity_list), 2):
            oniom_charge[charge_multiplicity_list[charge]] = line_elements[
                charge
            ]
        for multiplicity in range(1, len(charge_multiplicity_list), 2):
            oniom_multiplicity[charge_multiplicity_list[multiplicity]] = (
                line_elements[multiplicity]
            )
        return oniom_charge, oniom_multiplicity

    def _get_gen_genecp_group(self):
        """
        Extract Gen/GenECP basis set specification groups.
        """
        # Semi-empirical calculations don't use explicit basis sets
        if self.basis is None:
            return None

        # Only applicable for Gen/GenECP calculations
        if "gen" not in self.basis:
            return None

        # Determine group position based on additional input features
        if (
            "modred" in self.route_string
            and "solvent=generic" in self.route_string
        ):
            # Both modred and custom solvent present
            return self.content_groups[4:-1]
        if (
            "modred" in self.route_string
            and "solvent=generic" not in self.route_string
        ):
            # Only modred present
            return self.content_groups[4:]
        if (
            "modred" not in self.route_string
            and "solvent=generic" in self.route_string
        ):
            # Only custom solvent present
            return self.content_groups[3:-1]
        if (
            "modred" not in self.route_string
            and "solvent=generic" not in self.route_string
        ):
            # Neither modred nor custom solvent
            return self.content_groups[3:]

        return None

    def _get_custom_solvent_group(self):
        """
        Extract the custom solvent specification group.

        Custom solvent specifications appear as the last content group
        when 'solvent=generic' is specified in the route section.
        """
        if "solvent=generic" in self.route_string:
            return self.content_groups[-1]
        return None

    def _get_custom_solvent_string(self):
        """
        Convert custom solvent group to formatted string.
        """
        if self.custom_solvent_group is not None:
            return "\n".join(self.custom_solvent_group)
        return None


class Gaussian16QMMMInput(Gaussian16Input):
    """This class has all the properties of Gaussian16Input but also additional ones
    for Gaussian16QMMMInput."""

    @property
    def oniom_charge(self):
        oniom_charge, _ = self._get_oniom_charge_and_multiplicity()
        return oniom_charge

    @property
    def real_charge(self):
        oniom_charge, _ = self._get_oniom_charge_and_multiplicity()
        return int(oniom_charge["real_charge"])

    @property
    def int_charge(self):
        oniom_charge, _ = self._get_oniom_charge_and_multiplicity()
        return int(oniom_charge["int_charge"])

    @property
    def model_charge(self):
        oniom_charge, _ = self._get_oniom_charge_and_multiplicity()
        return int(oniom_charge["model_charge"])

    @property
    def oniom_multiplicity(self):
        _, oniom_multiplicity = self._get_oniom_charge_and_multiplicity()
        return oniom_multiplicity

    @property
    def real_multiplicity(self):
        _, oniom_multiplicity = self._get_oniom_charge_and_multiplicity()
        return int(oniom_multiplicity["real_multiplicity"])

    @property
    def int_multiplicity(self):
        _, oniom_multiplicity = self._get_oniom_charge_and_multiplicity()
        return int(oniom_multiplicity["int_multiplicity"])

    @property
    def model_multiplicity(self):
        _, oniom_multiplicity = self._get_oniom_charge_and_multiplicity()
        return int(oniom_multiplicity["model_multiplicity"])

    @property
    def partition(self):
        """Get the partition string."""
        partition = {}
        for key, val in [
            ("high level atoms", self.molecule.high_level_atoms),
            ("medium level atoms", self.molecule.medium_level_atoms),
            ("low level atoms", self.molecule.low_level_atoms),
        ]:
            if val is not None:
                partition[key] = get_range_from_list(val)
        return partition

    def _get_oniom_charge_and_multiplicity(self):
        line_elements = []
        for line in self.contents:
            line_elements = line.split()
            if (
                all(element.isdigit() for element in line_elements)
                and len(line_elements) > 0
            ):
                break
        charge_multiplicity_list = [
            "real_charge",
            "real_multiplicity",
            "int_charge",
            "int_multiplicity",
            "model_charge",
            "model_multiplicity",
        ]
        oniom_charge = {}
        oniom_multiplicity = {}
        full_line = 12
        if len(self.partition) == 2:
            charge_multiplicity_list = charge_multiplicity_list[0:1, 4:5]
            full_line = 6
        for j in range(0, int(full_line) - len(line_elements)):
            line_elements.append("Not specified, will use default value.")
        for charge in range(0, len(charge_multiplicity_list), 2):
            oniom_charge[charge_multiplicity_list[charge]] = line_elements[
                charge
            ]
        for multiplicity in range(1, len(charge_multiplicity_list), 2):
            oniom_multiplicity[charge_multiplicity_list[multiplicity]] = (
                line_elements[multiplicity]
            )
        return oniom_charge, oniom_multiplicity<|MERGE_RESOLUTION|>--- conflicted
+++ resolved
@@ -103,15 +103,19 @@
 
     @property
     def charge(self):
-<<<<<<< HEAD
-        try:
-            charge, _ = self._get_charge_and_multiplicity()
-            return charge
-        except (TypeError, ValueError):
-            return None
+        """
+        Get molecular charge.
+        """
+        charge, _ = self._get_charge_and_multiplicity()
+        return charge
 
     @property
     def multiplicity(self):
+        """
+        Get spin multiplicity.
+        """
+        _, multiplicity = self._get_charge_and_multiplicity()
+        return multiplicity
         try:
             _, multiplicity = self._get_charge_and_multiplicity()
             return multiplicity
@@ -127,21 +131,6 @@
     def oniom_multiplicity(self):
         _, oniom_multiplicity = self._get_oniom_charge_and_multiplicity()
         return oniom_multiplicity
-=======
-        """
-        Get molecular charge.
-        """
-        charge, _ = self._get_charge_and_multiplicity()
-        return charge
-
-    @property
-    def multiplicity(self):
-        """
-        Get spin multiplicity.
-        """
-        _, multiplicity = self._get_charge_and_multiplicity()
-        return multiplicity
->>>>>>> ea0e125a
 
     @property
     def route_string(self):
