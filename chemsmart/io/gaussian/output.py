import logging
import re
from functools import cached_property
from itertools import islice

import numpy as np
from ase import units
from rdkit.Chem.MolKey.InchiInfo import all_stereo_re

from chemsmart.io.molecules.structure import CoordinateBlock
from chemsmart.utils.io import clean_duplicate_structure, create_molecule_list
from chemsmart.utils.mixins import GaussianFileMixin
from chemsmart.utils.periodictable import PeriodicTable
from chemsmart.utils.repattern import (
    eV_pattern,
    f_pattern,
    float_pattern,
    frozen_coordinates_pattern,
    mp2_energy_pattern,
    nm_pattern,
    normal_mode_pattern,
    oniom_energy_pattern,
    oniom_gridpoint_pattern,
    scf_energy_pattern,
)
from chemsmart.utils.utils import get_range_from_list, string2index_1based

p = PeriodicTable()
logger = logging.getLogger(__name__)


class Gaussian16Output(GaussianFileMixin):
    """Class to parse Gaussian 16 output files.
    Args:
        filename (str): Path to the Gaussian output file.
        use_frozen (bool): To include frozen coordinates in the Molecule.
        Defaults to False, since we do not want the frozen coordinates
        data be passed if .log file is used to create a molecule for run.
        include_intermediate (bool): To include intermediate steps in the Molecule.
        by default include_intermediate=False, we ignore those pre-optimization points
        such that the pointns obtained will be the same as points visualized in Gaussview.
        For data collection, one may set include_intermediate=True to get all datapoints,
        including those pre-optimization points. This feature allows user to use the index
        to select a geometry on a scan.log Gaussian output file as input for a fresh calculation
        of (any) other job.
    """

    def __init__(self, filename, use_frozen=False, include_intermediate=False):
        self._energies = None
        self.filename = filename
        self.use_frozen = use_frozen
        self.include_intermediate = include_intermediate

    @property
    def normal_termination(self):
        """Check for termination of gaussian file by checking the last line of the output file."""
        contents = self.contents
        if len(contents) == 0:
            return False

        last_line = contents[-1]
        if "Normal termination of Gaussian" in last_line:
            logger.debug(f"File {self.filename} terminated normally.")
            return True

        logger.debug(f"File {self.filename} has error termination.")
        return False

    @property
    def heavy_elements(self):
        """TODO"""
        return None

    @property
    def heavy_elements_basis(self):
        """TODO"""
        return None

    @property
    def light_elements(self):
        """TODO"""
        return None

    @property
    def light_elements_basis(self):
        """TODO"""
        return None

    @property
    def custom_solvent(self):
        """TODO"""
        return None

    @cached_property
    def num_steps(self):
        """Number of points scanned."""
        for line in self.contents:
            if line.startswith("Step number"):
                return int(line.split()[-1])
        return None

    @cached_property
    def num_atoms(self):
        """Number of atoms in the molecule."""
        for line in self.contents:
            if line.startswith("NAtoms="):
                return int(line.split()[1])

    @property
    def charge(self):
        """Charge of the molecule."""
        for line in self.contents:
            if "Charge" in line and "Multiplicity" in line:
                line_elem = line.split()
                return int(line_elem[2])

    @property
    def multiplicity(self):
        """Multiplicity of the molecule."""
        for line in self.contents:
            if "Charge" in line and "Multiplicity" in line:
                line_elem = line.split()
                # return int(line_elem[-1])
                # # in qmmm, not always last, e.g.,
                # # Charge =  1 Multiplicity = 2 for low   level calculation on real  system.
                return int(line_elem[5])

    @property
    def spin(self):
        """Spin restricted vs spin unrestricted calculations."""
        for line in self.contents:
            if "SCF Done:" in line:
                line_elem = line.split("E(")
                theory = line_elem[1].split(")")[0].lower()
                # determine if the job is restricted or unrestricted
                if theory.startswith("r"):
                    spin = "restricted"
                elif theory.startswith("u"):
                    spin = "unrestricted"
                else:
                    spin = None
                return spin

    @cached_property
    def input_coordinates_block(self):
        """Obtain the coordinate block from the input that is printed in the outputfile."""
        coordinates_block_lines_list = []
        for i, line in enumerate(self.contents):
            if line.startswith("Symbolic Z-matrix:"):
                for j_line in self.contents[i + 2 :]:
                    if len(j_line) == 0:
                        break
                    if j_line.split()[0] not in p.PERIODIC_TABLE:
                        if j_line.startswith("Charge ="):
                            logger.debug(f"Skipping line: {j_line}")
                            # e.g., in QM/MM output files, the first element is not the coordinates information
                            # e.g., "Charge =  1 Multiplicity = 2 for low   level calculation on real  system."
                            continue
                        # elif j_line.startswith("TV"): we still add the line for PBC
                    coordinates_block_lines_list.append(j_line)
        cb = CoordinateBlock(coordinate_block=coordinates_block_lines_list)
        return cb

    @cached_property
    def all_structures(self):
        """
        Obtain all the structures from the output file.
        Use Standard orientations to get the structures; if not, use input orientations.
        Include their corresponding energy and forces if present.
        """
        # Determine orientations and their periodic boundary conditions (PBC)
        if self.standard_orientations:
            orientations, orientations_pbc = (
                self.standard_orientations,
                self.standard_orientations_pbc,
            )
        elif self.input_orientations:
            orientations, orientations_pbc = (
                self.input_orientations,
                self.input_orientations_pbc,
            )
        else:
            return []  # No structures found

        # Remove first structure if it's a link job
        job_type = None
        if self.route_object.job_type != "link":
            clean_duplicate_structure(orientations)

        frozen_atoms = self.frozen_atoms_masks if self.use_frozen else None

        # Handle normal termination
        if self.normal_termination:
            all_structures = create_molecule_list(
                orientations,
                orientations_pbc,
                self.energies,
                self.forces,
                self.symbols,
                self.charge,
                self.multiplicity,
                frozen_atoms,
                self.list_of_pbc_conditions,
            )
        else:
            # Handle abnormal termination
            num_structures_to_use = min(
                len(orientations),
                len(self.energies),
                len(self.forces),
            )
            all_structures = create_molecule_list(
                orientations,
                orientations_pbc,
                self.energies,
                self.forces,
                self.symbols,
                self.charge,
                self.multiplicity,
                frozen_atoms,
                self.list_of_pbc_conditions,
                num_structures=num_structures_to_use,
            )
        num_structures = len(all_structures)
        if job_type == "link":
            num_structures = num_structures - 1

        # Filter optimized steps if required
        if self.optimized_steps_indices and not self.include_intermediate:
            logger.debug(
                "Ignoring intermediate geometry optimization for constrained opt."
            )
            all_structures = [
                all_structures[i] for i in self.optimized_steps_indices
            ]

        logger.debug(f"Total number of structures located: {num_structures}")
        return all_structures

    @cached_property
    def optimized_structure(self):
        """Return optimized structure."""
        if self.normal_termination:
            return self.all_structures[-1]
        else:
            return None

    @cached_property
    def last_structure(self):
        """Return last structure, whether the output file has completed successfully or not."""
        return self.all_structures[-1]

    @property
    def molecule(self):
        return self.last_structure

    ###### the following properties relate to intermediate geometry optimizations
    # for a constrained opt in e.g, scan/modred job

    @cached_property
    def intermediate_steps(self):
        """Return a list of intermediate steps."""
        initial_step = []
        final_step = []
        for line in self.contents:
            if line.startswith("Step number") and "on scan point" in line:
                line_elem = line.split()
                initial_step.append(int(line_elem[2]))
                final_step.append(int(line_elem[12]))
        steps_zip = zip(initial_step, final_step, strict=False)
        zipped_steps_list = list(steps_zip)
        if len(zipped_steps_list) != 0:
            return zipped_steps_list
        return None

    @cached_property
    def optimized_steps(self):
        """Return a list of optimized steps without intermediate steps."""
        steps = self.intermediate_steps
        if steps:
            optimized_steps = []
            for i in range(steps[-1][-1]):
                i_gaussian = i + 1  # gaussian uses 1-index
                each_steps = [step for step in steps if step[-1] == i_gaussian]
                optimized_steps.append(each_steps[-1])
            logger.debug(f"Optimized steps: {optimized_steps}")
            return optimized_steps
        return None

    @cached_property
    def optimized_steps_indices(self):
        if self.optimized_steps:
            return [
                self.intermediate_steps.index(i) for i in self.optimized_steps
            ]
        return None

    #########################
    @property
    def modredundant_group(self):
        return self._get_modredundant_group()

    def _get_route(self):
        lines = self.contents
        for i, line in enumerate(lines):
            if line.startswith("#"):
                if lines[i + 1].startswith("------"):
                    # route string in a single line
                    route = line.lower()
                elif not lines[i + 1].startswith("------") and lines[
                    i + 2
                ].startswith("------"):
                    # route string spans two lines
                    route = line.lower()
                    route += lines[i + 1].strip().lower()
                elif not lines[i + 1].startswith("------") and not lines[
                    i + 2
                ].startswith("------"):
                    # route string spans three lines
                    route = line.lower()
                    route += lines[i + 1].lower()
                    route += lines[i + 2].lower()
                else:
                    route = None
                return route
        return None

    def _get_modredundant_group(self):
        if "modred" in self.route_string:
            modredundant_group = []
            for i, line in enumerate(self.contents):
                if line.startswith(
                    "The following ModRedundant input section has been read:"
                ):
                    for j_line in self.contents[i + 1 :]:

                        if len(j_line) == 0:
                            break
                        modredundant_group.append(j_line)
            return modredundant_group
        return None

    @property
    def gen_genecp(self):
        """String specifying if gen or genecp is used in the calculation output file."""
        return self._get_gen_genecp()

    def _get_gen_genecp(self):
        if self.basis is None:
            # this happens for semi-empirical calculations
            return None
        if "gen" in self.basis:
            # return the string containing gen or genecp
            return self.basis
        return None

    @cached_property
    def num_basis_functions(self):
        for line in self.contents:
            if "basis functions," in line:
                line_elem = line.split(",")
                num_basis_functions = line_elem[0].strip().split()[0]
                return int(num_basis_functions)
        return None

    @cached_property
    def num_primitive_gaussians(self):
        for line in self.contents:
            if "primitive gaussians," in line:
                line_elem = line.split(",")
                primitives = line_elem[1].strip().split()[0]
                return int(primitives)
        return None

    @cached_property
    def num_cartesian_basis_functions(self):
        for line in self.contents:
            if (
                "cartesian basis functions" in line
                and "basis functions," in line
                and "primitive gaussians," in line
            ):
                line_elem = line.split(",")
                num_cartesian_basis_functions = line_elem[2].strip().split()[0]
                return int(num_cartesian_basis_functions)
        return None

    # Below gives computing time/resources used
    @cached_property
    def cpu_runtime_by_jobs_core_hours(self):
        cpu_runtimes = []
        for line in self.contents:
            if line.startswith("Job cpu time:"):
                cpu_runtime = []
                n_days = float(line.split("days")[0].strip().split()[-1])
                cpu_runtime.append(n_days * 24)
                n_hours = float(line.split("hours")[0].strip().split()[-1])
                cpu_runtime.append(n_hours)
                n_minutes = float(line.split("minutes")[0].strip().split()[-1])
                cpu_runtime.append(n_minutes / 60)
                n_seconds = float(line.split("seconds")[0].strip().split()[-1])
                cpu_runtime.append(n_seconds / 3600)
                cpu_runtimes.append(sum(cpu_runtime))
        return cpu_runtimes

    @cached_property
    def service_units_by_jobs(self):
        """SUs defined as the JOB CPU time in hours."""
        return self.cpu_runtime_by_jobs_core_hours

    @cached_property
    def total_core_hours(self):
        return round(sum(self.cpu_runtime_by_jobs_core_hours), 1)

    @cached_property
    def total_service_unit(self):
        return self.total_core_hours

    @cached_property
    def elapsed_walltime_by_jobs(self):
        elapsed_walltimes = []
        for line in self.contents:
            if line.startswith("Elapsed time:"):
                elapsed_walltime = []
                n_days = float(line.split("days")[0].strip().split()[-1])
                elapsed_walltime.append(n_days * 24)
                n_hours = float(line.split("hours")[0].strip().split()[-1])
                elapsed_walltime.append(n_hours)
                n_minutes = float(line.split("minutes")[0].strip().split()[-1])
                elapsed_walltime.append(n_minutes / 60)
                n_seconds = float(line.split("seconds")[0].strip().split()[-1])
                elapsed_walltime.append(n_seconds / 3600)
                elapsed_walltimes.append(sum(elapsed_walltime))
        return elapsed_walltimes

    @cached_property
    def total_elapsed_walltime(self):
        return round(sum(self.elapsed_walltime_by_jobs), 1)

    #### FREQUENCY CALCULATIONS
    @cached_property
    def vibrational_frequencies(self):
        """Read the vibrational frequencies from the Gaussian output file."""
        frequencies = []
        for line in self.contents:
            if line.startswith("Frequencies --"):
                freq_string = line.split("--")[1].strip()
                for freq in freq_string.split():
                    frequencies.append(float(freq))
            else:
                continue
            if "Thermochemistry" in line:
                break
        return frequencies

    @cached_property
    def reduced_masses(self):
        """Obtain list of reduced masses corresponding to the vibrational frequency."""
        reduced_masses = []
        for line in self.contents:
            if line.startswith("Red. masses --"):
                reduced_masses_string = line.split("--")[1].strip()
                for mass in reduced_masses_string.split():
                    reduced_masses.append(float(mass))
            else:
                continue
            if "Thermochemistry" in line:
                break
        return reduced_masses

    @cached_property
    def force_constants(self):
        """Obtain list of force constants corresponding to the vibrational frequency."""
        force_constants = []
        for line in self.contents:
            if line.startswith("Frc consts  --"):
                force_constants_string = line.split("--")[1].strip()
                for force in force_constants_string.split():
                    force_constants.append(float(force))
            else:
                continue
            if "Thermochemistry" in line:
                break
        return force_constants

    @cached_property
    def ir_intensities(self):
        """Obtain list of IR intensities corresponding to the vibrational frequency."""
        IR_intensities = []
        for line in self.contents:
            if line.startswith("IR Inten    --"):
                IR_intensities_string = line.split("--")[1].strip()
                for intensity in IR_intensities_string.split():
                    IR_intensities.append(float(intensity))
            else:
                continue
            if "Thermochemistry" in line:
                break
        return IR_intensities

    @cached_property
    def vibrational_mode_symmetries(self):
        """Obtain list of vibrational mode symmetries corresponding to the vibrational frequency."""
        vibrational_mode_symmetries = []
        for i, line in enumerate(self.contents):
            if line.startswith("Frequencies --"):
                # go back one line to get the symmetries
                symmetries = self.contents[i - 1].split()
                for sym in symmetries:
                    vibrational_mode_symmetries.append(sym)
            else:
                continue
            if "Thermochemistry" in line:
                break
        return vibrational_mode_symmetries

    @cached_property
    def vibrational_modes(self):
        """Obtain list of vibrational normal modes corresponding to the vibrational frequency.
        Returns a list of normal modes, each of num_atoms x 3
        (in dx, dy, and dz for each element) vibration.
        """
        list_of_vib_modes = []
        for i, line in enumerate(self.contents):
            if line.startswith("Frequencies --"):
                first_col_vib_modes = []
                second_col_vib_modes = []
                third_col_vib_modes = []
                for j_line in self.contents[i + 5 :]:
                    # if line match normal mode pattern
                    if re.match(normal_mode_pattern, j_line):
                        normal_mode = [float(val) for val in j_line.split()]
                        first_col_vib_mode = normal_mode[2:5]
                        second_col_vib_mode = normal_mode[5:8]
                        third_col_vib_mode = normal_mode[8:11]
                        first_col_vib_modes.append(first_col_vib_mode)
                        second_col_vib_modes.append(second_col_vib_mode)
                        third_col_vib_modes.append(third_col_vib_mode)
                    else:
                        break
                list_of_vib_modes.append(np.array(first_col_vib_modes))
                list_of_vib_modes.append(np.array(second_col_vib_modes))
                list_of_vib_modes.append(np.array(third_col_vib_modes))
            else:
                continue
            if "Thermochemistry" in line:
                break
        return list_of_vib_modes

    @cached_property
    def num_vib_modes(self):
        return len(self.vibrational_modes)

    @cached_property
    def num_vib_frequencies(self):
        return len(self.vibrational_frequencies)

    #### FREQUENCY CALCULATIONS
    @cached_property
    def has_frozen_coordinates(self):
        """Check if the output file has frozen coordinates."""
        return self.frozen_coordinate_indices is not None

    @cached_property
    def frozen_coordinate_indices(self):
        """Obtain list of frozen coordinate indices from the input format.
        Use 1-index to be the same as atom numbering."""
        frozen_coordinate_indices = []
        for i, line_i in enumerate(self.contents):
            if "Symbolic Z-matrix:" in line_i:
                if len(line_i) == 0:
                    break
                for j, line_j in enumerate(self.contents[i + 2 :]):
                    line_j_elem = line_j.split()
                    if (
                        re.match(frozen_coordinates_pattern, line_j)
                        and line_j_elem[1] == "-1"
                    ):
                        frozen_coordinate_indices.append(j + 1)
        if len(frozen_coordinate_indices) == 0:
            return None
        return frozen_coordinate_indices

    @cached_property
    def free_coordinate_indices(self):
        """Obtain list of free coordinate indices from the input format by taking
        the complement of the frozen coordinates."""
        if self.has_frozen_coordinates:
            return [
                i
                for i in range(1, self.num_atoms + 1)
                if i not in self.frozen_coordinate_indices
            ]
        return None

    @cached_property
    def frozen_elements(self):
        frozen_atoms, _ = self._get_frozen_and_free_atoms()
        return frozen_atoms

    @cached_property
    def free_elements(self):
        _, free_atoms = self._get_frozen_and_free_atoms()
        return free_atoms

    def _get_frozen_and_free_atoms(self):
        """Obtain list of frozen and free atoms from the input format."""
        frozen_atoms = []
        free_atoms = []
        if self.has_frozen_coordinates:
            for i, line_i in enumerate(self.contents):
                if "Symbolic Z-matrix:" in line_i:
                    if len(line_i) == 0:
                        break
                    for j, line_j in enumerate(self.contents[i + 2 :]):
                        line_j_elem = line_j.split()
                        if (
                            re.match(frozen_coordinates_pattern, line_j)
                            and line_j_elem[1] == "-1"
                        ):
                            frozen_atoms.append(line_j_elem[0])
                        elif (
                            re.match(frozen_coordinates_pattern, line_j)
                            and line_j_elem[1] == "0"
                        ):
                            free_atoms.append(line_j_elem[0])
        return frozen_atoms, free_atoms

    @cached_property
    def frozen_atoms_masks(self):
        """Obtain list of frozen atoms masks (-1 = frozen, 0 = free)
        using precomputed frozen_coordinate_indices and free_coordinate_indices.
        """
        if not self.has_frozen_coordinates:
            return None

        # Initialize all as free (0), then mark frozen (-1)
        masks = [0] * self.num_atoms  # 0-based list
        for idx in self.frozen_coordinate_indices:
            masks[idx - 1] = -1  # Convert 1-based index to 0-based

        return masks

    @property
    def scf_energies(self):
        """Obtain SCF energies from the Gaussian output file. Default units of Hartree."""
        scf_energies = []
        for line in self.contents:
            match = re.search(scf_energy_pattern, line)
            if match:
                scf_energies.append(float(match[1]))
        return scf_energies

    @cached_property
    def mp2_energies(self):
        """Obtain MP2 energies from the Gaussian output file. Default units of Hartree."""
        mp2_energies = []
        for line in self.contents:
            match = re.search(mp2_energy_pattern, line)
            if match:
                mp2_energies.append(float(match[1].replace("D", "E")))
        return mp2_energies

    @cached_property
    def oniom_energies(self):
        """Obtain ONIOM energies from the Gaussian output file. Default units of Hartree."""
        oniom_energies = []
        for line in self.contents:
            oniom_match = re.match(oniom_energy_pattern, line)
            if oniom_match:
                oniom_energies.append(float(oniom_match[1]))
        return oniom_energies

<<<<<<< HEAD
    @cached_property
    def oniom_getting_layer_energies(self):
        """Obtain ONIOM energies from the Gaussian output file. Default units of Hartree."""
        layer_energies = {}
        for line in self.contents:
            layer_match = re.match(oniom_gridpoint_pattern, line)
            if layer_match:
                formatted_layer = (
                    f"{line.split()[3]}  {line.split()[4]}, "
                    f"{line.split()[5]}  {line.split()[6]}"
                )
                layer_energies[formatted_layer] = float(line.split()[-1])
        return layer_energies

    @cached_property
=======
    @property
>>>>>>> 98f378af
    def energies(self):
        """Return energies of the system."""
        if len(self.mp2_energies) == 0 and len(self.oniom_energies) == 0:
            return self.scf_energies
        elif len(self.mp2_energies) != 0:
            return self.mp2_energies
        elif len(self.oniom_energies) != 0:
            return self.oniom_energies

    @cached_property
    def zero_point_energy(self):
        """Zero point energy in Hartree."""
        for line in self.contents:
            if "Zero-point correction=" in line:
                return float(line.split()[2])
        return None

    # check for convergence criterion not met (happens for some output files)
    @property
    def convergence_criterion_not_met(self):
        return any(
            ">>>>>>>>>> Convergence criterion not met." in line
            for line in self.contents
        )

    @cached_property
    def has_forces(self):
        """Check if the output file contains forces calculations."""
        for line in self.contents:
            if "Forces (Hartrees/Bohr)" in line:
                return True
        return False

    @cached_property
    def forces(self):
        list_of_all_forces, _ = self._get_forces_for_molecules_and_pbc()
        return list_of_all_forces

    def _get_forces_for_molecules_and_pbc(self):
        """Obtain a list of cartesian forces.
        Each force is stored as a np array of shape (num_atoms, 3).
        Intrinsic units as used in Gaussian: Hartrees/Bohr."""
        list_of_all_forces = []
        list_of_all_forces_pbc = []
        for i, line in enumerate(self.contents):
            if "Forces (Hartrees/Bohr)" in line:
                forces = []
                forces_pbc = []
                for j_line in self.contents[i + 3 :]:
                    if "---------------------------" in j_line:
                        break
                    if j_line.startswith("-2"):
                        # line indicates forces for pbc
                        forces_pbc.append(
                            [float(val) for val in j_line.split()[1:4]]
                        )
                    else:
                        forces.append(
                            [float(val) for val in j_line.split()[2:5]]
                        )
                list_of_all_forces.append(np.array(forces))
                list_of_all_forces_pbc.append(np.array(forces_pbc))
        if len(list_of_all_forces) == 0:
            return None, None
        return list_of_all_forces, list_of_all_forces_pbc

    @cached_property
    def pbc_forces(self):
        _, list_of_all_forces_pbc = self._get_forces_for_molecules_and_pbc()
        return list_of_all_forces_pbc

    @cached_property
    def num_forces(self):
        return len(self.forces)

    @cached_property
    def input_orientations(self):
        """Obtain structures in Input Orientation from Gaussian output file."""

        input_orientations, _ = self._get_input_orientations_and_pbc()
        return input_orientations

    @cached_property
    def input_orientations_pbc(self):
        """Obtain structures in Input Orientation with PBC from Gaussian output file."""
        _, input_orientations_pbc = self._get_input_orientations_and_pbc()
        return input_orientations_pbc

    def _get_input_orientations_and_pbc(self):
        input_orientations = []
        input_orientations_pbc = []
        for i, line in enumerate(self.contents):
            if line.startswith("Input orientation:"):
                input_orientation = []
                input_orientation_pbc = []
                for j_line in self.contents[i + 5 :]:
                    if "-----------------" in j_line:
                        break
                    if j_line.split()[1] == "-2":  # atomic number = -2 for TV
                        input_orientation_pbc.append(
                            [float(val) for val in j_line.split()[3:6]]
                        )
                    else:
                        input_orientation.append(
                            [float(val) for val in j_line.split()[3:6]]
                        )
                input_orientations.append(np.array(input_orientation))
                if len(input_orientation_pbc) != 0:
                    input_orientations_pbc.append(
                        np.array(input_orientation_pbc)
                    )
                else:
                    input_orientations_pbc.append(None)
        if len(input_orientations) == 0:
            return None, None
        return input_orientations, input_orientations_pbc

    @cached_property
    def standard_orientations(self):
        """Obtain structures in Standard Orientation from Gaussian output file."""
        standard_orientations, _ = self._get_standard_orientations_and_pbc()
        return standard_orientations

    @cached_property
    def standard_orientations_pbc(self):
        """Obtain structures in Standard Orientation with PBC from Gaussian output file."""
        _, standard_orientations_pbc = (
            self._get_standard_orientations_and_pbc()
        )
        return standard_orientations_pbc

    def _get_standard_orientations_and_pbc(self):
        standard_orientations = []
        standard_orientations_pbc = []
        for i, line in enumerate(self.contents):
            if "Standard orientation:" in line:
                standard_orientation = []
                standard_orientation_pbc = []
                for j_line in self.contents[i + 5 :]:
                    if "-----------------" in j_line:
                        break
                    if j_line.split()[1] == "-2":  # atomic number = -2 for TV
                        standard_orientation_pbc.append(
                            [float(val) for val in j_line.split()[3:6]]
                        )
                    else:
                        standard_orientation.append(
                            [float(val) for val in j_line.split()[3:6]]
                        )
                standard_orientations.append(np.array(standard_orientation))
                if len(standard_orientation_pbc) != 0:
                    standard_orientations_pbc.append(
                        np.array(standard_orientation_pbc)
                    )
                else:
                    standard_orientations_pbc.append(None)
        if len(standard_orientations) == 0:
            return None, None
        return standard_orientations, standard_orientations_pbc

    @cached_property
    def tddft_transitions(self):
        """
        Read a excitation energies after a TD-DFT calculation.

        Returns:
            A list: A list of tuple for each transition such as
                    [(energie (eV), lambda (nm), oscillatory strength), ... ]
        """
        tddft_transitions = []
        for line in self.contents:
            if line.startswith("Excited State"):
                eV_match = re.search(eV_pattern, line)
                nm_match = re.search(nm_pattern, line)
                f_match = re.search(f_pattern, line)
                if eV_match and nm_match and f_match:
                    # Extract and convert the matched values to float
                    excitation_energy_eV = float(eV_match.group(1))
                    absorption_wavelength = float(nm_match.group(1))
                    oscillatory_strength = float(f_match.group(1))

                    tddft_transitions.append(
                        (
                            excitation_energy_eV,
                            absorption_wavelength,
                            oscillatory_strength,
                        )
                    )
        return tddft_transitions

    @cached_property
    def excitation_energies_eV(self):
        """
        Read TDDFT transitions and return the transition energies in eV as a list.
        """
        excitation_energies_eV = []
        for i in self.tddft_transitions:
            excitation_energies_eV.append(i[0])
        return excitation_energies_eV

    @cached_property
    def absorptions_in_nm(self):
        """Read TDDFT transitions and return the absorbed wavelengths in nm as a list."""
        absorptions_in_nm = []
        for i in self.tddft_transitions:
            absorptions_in_nm.append(i[1])
        return absorptions_in_nm

    @cached_property
    def oscillatory_strengths(self):
        """Read TDDFT transitions and return the oscillatory strengths as a list."""
        oscillatory_strengths = []
        for i in self.tddft_transitions:
            oscillatory_strengths.append(i[2])
        return oscillatory_strengths

    @cached_property
    def transitions(self):
        """Read TDDFT transitions and return the MO transitions."""
        transitions, _ = self._read_transitions_and_contribution_coefficients()
        return transitions

    @cached_property
    def contribution_coefficients(self):
        """Read MO contribution coefficients."""
        _, cc = self._read_transitions_and_contribution_coefficients()
        return cc

    def _read_transitions_and_contribution_coefficients(self):
        transitions = []
        contribution_coefficients = []
        for i, line in enumerate(self.contents):
            if line.startswith("Excited State"):
                each_state_transitions = []
                each_state_contribution_coefficients = []
                # parse the lines that follow until an empty line is encountered
                j = 1
                while len(self.contents[i + j]) != 0:
                    line_element = self.contents[i + j].split()
                    if len(line_element) <= 4:
                        mo_transition = " ".join(
                            list(islice(line_element, len(line_element) - 1))
                        )
                        contribution_coefficient = float(line_element[-1])
                        each_state_transitions.append(mo_transition)
                        each_state_contribution_coefficients.append(
                            contribution_coefficient
                        )
                    j += 1
                transitions.append(each_state_transitions)
                contribution_coefficients.append(
                    each_state_contribution_coefficients
                )

        return transitions, contribution_coefficients

    @cached_property
    def alpha_occ_eigenvalues(self):
        """Obtain all eigenenergies of the alpha occuplied orbitals and convert to eV."""
        alpha_occ_eigenvalues = []

        # Iterate through lines in reverse to find the last block of eigenvalues
        eigenvalue_blocks = []
        current_block = []
        found_first_block = False

        for line in reversed(self.contents):
            if line.startswith("Alpha  occ. eigenvalues"):
                # Add the line to the current block
                current_block.append(line)
                found_first_block = True
            elif found_first_block:
                # We've reached the end of the last block
                eigenvalue_blocks.append(current_block)
                current_block = []
                found_first_block = False

        if eigenvalue_blocks:
            # Extract the last block and process it
            last_block = eigenvalue_blocks[0]
            last_block.reverse()  # Reverse to original order

            # Flatten the last block and convert to list of floats
            last_block_values = []
            for line in last_block:
                # Find all floats in the line, including those without spaces
                values = re.findall(float_pattern, line)
                last_block_values.extend(map(float, values))

            alpha_occ_eigenvalues = [
                value * units.Hartree for value in last_block_values
            ]
        return alpha_occ_eigenvalues

    @cached_property
    def alpha_virtual_eigenvalues(self):
        """Obtain all eigenenergies of the alpha unoccuplied orbitals."""

        # Iterate through lines in reverse to find the last block of eigenvalues
        eigenvalue_blocks = []
        current_block = []
        found_first_block = False

        for line in reversed(self.contents):
            if line.startswith("Alpha virt. eigenvalues"):
                # Add the line to the current block
                current_block.append(line)
                found_first_block = True
            elif found_first_block:
                # We've reached the end of the last block
                eigenvalue_blocks.append(current_block)
                current_block = []
                found_first_block = False

        if eigenvalue_blocks:
            # Extract the last block and process it
            last_block = eigenvalue_blocks[0]
            last_block.reverse()  # Reverse to original order

            # Flatten the last block and convert to list of floats
            last_block_values = []
            for line in last_block:
                # Find all floats in the line, including those without spaces
                values = re.findall(float_pattern, line)
                last_block_values.extend(map(float, values))

            alpha_virtual_eigenvalues = [
                value * units.Hartree for value in last_block_values
            ]
            return alpha_virtual_eigenvalues

    @cached_property
    def beta_occ_eigenvalues(self):
        """Obtain all eigenenergies of the beta occuplied orbitals."""
        # Iterate through lines in reverse to find the last block of eigenvalues
        eigenvalue_blocks = []
        current_block = []
        found_first_block = False

        for line in reversed(self.contents):
            if line.startswith("Beta  occ. eigenvalues"):
                # Add the line to the current block
                current_block.append(line)
                found_first_block = True
            elif found_first_block:
                # We've reached the end of the last block
                eigenvalue_blocks.append(current_block)
                current_block = []
                found_first_block = False

        if eigenvalue_blocks:
            # Extract the last block and process it
            last_block = eigenvalue_blocks[0]
            last_block.reverse()  # Reverse to original order

            # Flatten the last block and convert to list of floats
            last_block_values = []
            for line in last_block:
                # Find all floats in the line, including those without spaces
                values = re.findall(float_pattern, line)
                last_block_values.extend(map(float, values))

            beta_occ_eigenvalues = [
                value * units.Hartree for value in last_block_values
            ]
            return beta_occ_eigenvalues

    @cached_property
    def beta_virtual_eigenvalues(self):
        """Obtain all eigenenergies of the beta unoccuplied orbitals."""

        # Iterate through lines in reverse to find the last block of eigenvalues
        eigenvalue_blocks = []
        current_block = []
        found_first_block = False

        for line in reversed(self.contents):
            if line.startswith("Beta virt. eigenvalues"):
                # Add the line to the current block
                current_block.append(line)
                found_first_block = True
            elif found_first_block:
                # We've reached the end of the last block
                eigenvalue_blocks.append(current_block)
                current_block = []
                found_first_block = False

        if eigenvalue_blocks:
            # Extract the last block and process it
            last_block = eigenvalue_blocks[0]
            last_block.reverse()  # Reverse to original order

            # Flatten the last block and convert to list of floats
            last_block_values = []
            for line in last_block:
                # Find all floats in the line, including those without spaces
                values = re.findall(float_pattern, line)
                last_block_values.extend(map(float, values))

            beta_virtual_eigenvalues = [
                value * units.Hartree for value in last_block_values
            ]
            return beta_virtual_eigenvalues

    @cached_property
    def homo_energy(self):
        if self.multiplicity == 1:
            assert (
                self.beta_occ_eigenvalues is None
                and self.beta_virtual_eigenvalues is None
            )
            return self.alpha_occ_eigenvalues[-1]

    @cached_property
    def num_unpaired_electrons(self):
        if self.multiplicity != 1:
            # the multiplicity is the number of unpaired electrons + 1
            assert (
                len(self.alpha_occ_eigenvalues)
                - len(self.beta_occ_eigenvalues)
                + 1
                == self.multiplicity
            )
            return len(self.alpha_occ_eigenvalues) - len(
                self.beta_occ_eigenvalues
            )

    @cached_property
    def somo_energy(self):
        if self.multiplicity != 1:
            # the multiplicity is the number of unpaired electrons + 1
            assert (
                len(self.alpha_occ_eigenvalues)
                - len(self.beta_occ_eigenvalues)
                + 1
                == self.multiplicity
            )
            return self.alpha_occ_eigenvalues[-1]

    @cached_property
    def lumo_energy(self):
        if self.multiplicity == 1:
            assert (
                self.beta_occ_eigenvalues is None
                and self.beta_virtual_eigenvalues is None
            )
            return self.alpha_virtual_eigenvalues[0]

    @cached_property
    def fmo_gap(self):
        if self.multiplicity == 1:
            return self.lumo_energy - self.homo_energy
        else:
            # to implement for radical systems
            pass

    @cached_property
    def mulliken_atomic_charges(self):
        mulliken_atomic_charges, _ = (
            self._get_mulliken_atomic_charges_and_spin_densities()
        )
        return mulliken_atomic_charges

    @cached_property
    def mulliken_spin_densities(self):
        _, mulliken_spin_densities = (
            self._get_mulliken_atomic_charges_and_spin_densities()
        )
        return mulliken_spin_densities

    def _get_mulliken_atomic_charges_and_spin_densities(self):
        """Obtain Mulliken charges from the output file."""
        all_mulliken_atomic_charges = []
        all_mulliken_spin_densities = []
        for i, line_i in enumerate(self.contents):
            mulliken_atomic_charges = {}
            mulliken_spin_densities = {}
            if line_i.startswith(
                ("Mulliken charges:", "Mulliken charges and spin densities:")
            ):
                for line_j in self.contents[i + 2 :]:
                    if "Sum of Mulliken charges" in line_j:
                        break
                    line_j_elements = line_j.split()
                    element = p.to_element(line_j_elements[1])
                    element_num = f"{element}{line_j_elements[0]}"
                    mulliken_atomic_charges[element_num] = float(
                        line_j_elements[2]
                    )
                    if len(line_j_elements) == 4:
                        mulliken_spin_densities[element_num] = float(
                            line_j_elements[3]
                        )
                all_mulliken_atomic_charges.append(mulliken_atomic_charges)
                if mulliken_spin_densities:
                    all_mulliken_spin_densities.append(mulliken_spin_densities)
        if all_mulliken_atomic_charges and all_mulliken_spin_densities:
            return (
                all_mulliken_atomic_charges[-1],
                all_mulliken_spin_densities[-1],
            )
        elif all_mulliken_atomic_charges:
            return all_mulliken_atomic_charges[-1], None
        else:
            return None, None

    @cached_property
    def mulliken_atomic_charges_heavy_atoms(self):
        mulliken_atomic_charges_heavy_atoms, _ = (
            self._get_mulliken_atomic_charges_and_spin_densities_heavy_atoms()
        )
        return mulliken_atomic_charges_heavy_atoms

    @cached_property
    def mulliken_spin_densities_heavy_atoms(self):
        _, mulliken_spin_densities_heavy_atoms = (
            self._get_mulliken_atomic_charges_and_spin_densities_heavy_atoms()
        )
        return mulliken_spin_densities_heavy_atoms

    def _get_mulliken_atomic_charges_and_spin_densities_heavy_atoms(self):
        """Obtain Mulliken charges with hydrogens summed into heavy atoms."""
        all_mulliken_atomic_charges_heavy_atoms = []
        all_mulliken_spin_densities_heavy_atoms = []
        for i, line_i in enumerate(self.contents):
            mulliken_atomic_charges_heavy_atoms = {}
            mulliken_spin_densities_heavy_atoms = {}
            if line_i.startswith(
                (
                    "Mulliken charges with hydrogens summed into heavy atoms:",
                    "Mulliken charges and spin densities with hydrogens summed into heavy atoms:",
                )
            ):
                for line_j in self.contents[i + 2 :]:
                    if "Electronic spatial extent" in line_j:
                        break
                    line_j_elements = line_j.split()
                    element = p.to_element(line_j_elements[1])
                    element_num = f"{element}{line_j_elements[0]}"
                    mulliken_atomic_charges_heavy_atoms[element_num] = float(
                        line_j_elements[2]
                    )
                    if len(line_j_elements) == 4:
                        mulliken_spin_densities_heavy_atoms[element_num] = (
                            float(line_j_elements[3])
                        )
                all_mulliken_atomic_charges_heavy_atoms.append(
                    mulliken_atomic_charges_heavy_atoms
                )
                if mulliken_spin_densities_heavy_atoms:
                    all_mulliken_spin_densities_heavy_atoms.append(
                        mulliken_spin_densities_heavy_atoms
                    )
        if (
            all_mulliken_atomic_charges_heavy_atoms
            and all_mulliken_spin_densities_heavy_atoms
        ):
            return (
                all_mulliken_atomic_charges_heavy_atoms[-1],
                all_mulliken_spin_densities_heavy_atoms[-1],
            )
        elif all_mulliken_atomic_charges_heavy_atoms:
            return all_mulliken_atomic_charges_heavy_atoms[-1], None
        else:
            # if spin densities present, charges must be present too
            return None, None

    @cached_property
    def hirshfeld_charges(self):
        hirshfeld_charges, _, _, _ = (
            self._get_hirshfeld_charges_spins_dipoles_cm5()
        )
        return hirshfeld_charges

    @cached_property
    def hirshfeld_spin_densities(self):
        _, spin_densities, _, _ = (
            self._get_hirshfeld_charges_spins_dipoles_cm5()
        )
        return spin_densities

    @cached_property
    def hirshfeld_dipoles(self):
        _, _, dipoles, _ = self._get_hirshfeld_charges_spins_dipoles_cm5()
        return dipoles

    @cached_property
    def hirshfeld_cm5_charges(self):
        _, _, _, cm5_charges = self._get_hirshfeld_charges_spins_dipoles_cm5()
        return cm5_charges

    @cached_property
    def hirshfeld_charges_heavy_atoms(self):
        hirshfeld_charges_heavy_atoms, _, _ = (
            self._get_hirshfeld_charges_spin_densities_cm5_charges_heavy_atoms()
        )
        return hirshfeld_charges_heavy_atoms

    @cached_property
    def hirshfeld_spin_densities_heavy_atoms(self):
        _, hirshfeld_spin_densities_heavy_atoms, _ = (
            self._get_hirshfeld_charges_spin_densities_cm5_charges_heavy_atoms()
        )
        return hirshfeld_spin_densities_heavy_atoms

    @cached_property
    def hirshfeld_cm5_charges_heavy_atoms(self):
        _, _, cm5_charges_heavy_atoms = (
            self._get_hirshfeld_charges_spin_densities_cm5_charges_heavy_atoms()
        )
        return cm5_charges_heavy_atoms

    def _get_hirshfeld_charges_spins_dipoles_cm5(self):
        """Obtain Hirshfeld charges, spin densities, dipoles, and CM5 charges from the output file."""
        all_hirshfeld_charges = []
        all_spin_densities = []
        all_dipoles = []
        all_cm5_charges = []
        for i, line_i in enumerate(self.contents):
            hirshfeld_charges = {}
            spin_densities = {}
            dipoles = {}
            cm5_charges = {}
            if (
                "Hirshfeld charges, spin densities, dipoles, and CM5 charges"
                in line_i
            ):
                for line_j in self.contents[i + 2 :]:
                    if line_j.startswith("Tot") or len(line_j) == 0:
                        break
                    line_j_elements = line_j.split()
                    element = p.to_element(line_j_elements[1])
                    element_num = f"{element}{line_j_elements[0]}"
                    hirshfeld_charges[element_num] = float(line_j_elements[2])
                    spin_densities[element_num] = float(line_j_elements[3])
                    dipoles[element_num] = np.array(
                        [
                            float(line_j_elements[4]),
                            float(line_j_elements[5]),
                            float(line_j_elements[6]),
                        ]
                    )
                    cm5_charges[element_num] = float(line_j_elements[7])
                all_hirshfeld_charges.append(hirshfeld_charges)
                all_spin_densities.append(spin_densities)
                all_dipoles.append(dipoles)
                all_cm5_charges.append(cm5_charges)
        return (
            all_hirshfeld_charges[-1],
            all_spin_densities[-1],
            all_dipoles[-1],
            all_cm5_charges[-1],
        )

    def _get_hirshfeld_charges_spin_densities_cm5_charges_heavy_atoms(self):
        """Obtain Hirshfeld charges, spin densities and CM5 with hydrogens summed into heavy atoms."""
        all_hirshfeld_charges_heavy_atoms = []
        all_hirshfeld_spin_densities_heavy_atoms = []
        all_cm5_charges_heavy_atoms = []
        for i, line_i in enumerate(self.contents):
            hirshfeld_charges_heavy_atoms = {}
            hirshfeld_spin_densities_heavy_atoms = {}
            cm5_charges_heavy_atoms = {}
            if line_i.startswith(
                (
                    "Hirshfeld charges with hydrogens summed into heavy atoms:",
                    "Hirshfeld charges and spin densities with hydrogens summed into heavy atoms:",
                )
            ):
                for line_j in self.contents[i + 2 :]:
                    if len(line_j) == 0 or line_j.startswith("Tot"):
                        break
                    line_j_elements = line_j.split()
                    element = p.to_element(line_j_elements[1])
                    element_num = f"{element}{line_j_elements[0]}"
                    hirshfeld_charges_heavy_atoms[element_num] = float(
                        line_j_elements[2]
                    )
                    if len(line_j_elements) == 4:
                        cm5_charges_heavy_atoms[element_num] = float(
                            line_j_elements[3]
                        )
                    elif len(line_j_elements) == 5:
                        hirshfeld_spin_densities_heavy_atoms[element_num] = (
                            float(line_j_elements[3])
                        )
                        cm5_charges_heavy_atoms[element_num] = float(
                            line_j_elements[4]
                        )
                all_hirshfeld_charges_heavy_atoms.append(
                    hirshfeld_charges_heavy_atoms
                )
                all_cm5_charges_heavy_atoms.append(cm5_charges_heavy_atoms)
                if hirshfeld_spin_densities_heavy_atoms:
                    all_hirshfeld_spin_densities_heavy_atoms.append(
                        hirshfeld_spin_densities_heavy_atoms
                    )

        if (
            all_hirshfeld_charges_heavy_atoms
            and all_hirshfeld_spin_densities_heavy_atoms
        ):
            return (
                all_hirshfeld_charges_heavy_atoms[-1],
                all_hirshfeld_spin_densities_heavy_atoms[-1],
                all_cm5_charges_heavy_atoms,
            )
        elif (
            all_hirshfeld_charges_heavy_atoms
            and not all_hirshfeld_spin_densities_heavy_atoms
        ):
            return (
                all_hirshfeld_charges_heavy_atoms[-1],
                None,
                all_cm5_charges_heavy_atoms[-1],
            )
        else:
            return None, None, None

    def get_molecule(self, index="-1"):
        index = string2index_1based(index)
        return self.all_structures[index]

    @property
    def mass(self):
        for line in self.contents:
            if "Molecular mass:" and "amu." in line:
                return float(line.split()[2])

    @cached_property
    def moments_of_inertia(self):
        """Obtain moments of inertia from the output file which are in atomic units
        (amu * Bohr^2) and convert to SI units (kg * m^2)."""
        moments_of_inertia, _ = (
            self._get_moments_of_inertia_and_principal_axes()
        )
        return moments_of_inertia

    @cached_property
    def moments_of_inertia_principal_axes(self):
        _, principal_axes = self._get_moments_of_inertia_and_principal_axes()
        return principal_axes

    def _get_moments_of_inertia_and_principal_axes(self):
        """Obtain moments of inertia along principal axes from the output file
        (amu * Bohr^2 in Gaussian) and convert to units of (amu * Å^2)."""
        for i, line in enumerate(self.contents):
            if "Principal axes and moments of inertia" in line:
                moments_of_inertia = []
                moments_of_inertia_principal_axes = []
                for j_line in self.contents[i + 2 :]:
                    if j_line.startswith("This molecule"):
                        break
                    if j_line.startswith("Eigenvalue"):
                        for eigenval in j_line.split("Eigenvalues --")[
                            -1
                        ].split():
                            try:
                                moments_of_inertia.append(
                                    float(eigenval) * units.Bohr**2
                                )
                            except ValueError:
                                logger.warning(
                                    f"Could not convert '{j_line}' due to "
                                    f"Gaussian incorrect printing."
                                )
                                moments_of_inertia.append(
                                    np.array([np.inf] * 3)
                                )
                    else:
                        if len(j_line.split()) == 4:
                            moments_of_inertia_principal_axes.append(
                                np.array(j_line.split()[1:4], dtype=float)
                            )
                moments_of_inertia_principal_axes = np.array(
                    moments_of_inertia_principal_axes
                ).transpose()
                return np.array(moments_of_inertia), np.array(
                    moments_of_inertia_principal_axes
                )

    @cached_property
    def rotational_symmetry_number(self):
        """Obtain the rotational symmetry number from the output file."""
        for line in self.contents:
            if "Rotational symmetry number" in line:
                return int(line.split()[-1].split(".")[0])

    @cached_property
    def rotational_temperatures(self):
        """Rotational temperatures in Kelvin, as a list."""
        rot_temps = []
        for line in reversed(self.contents):
            # take from the end of outputfile
            if "Rotational temperature" in line and "(Kelvin)" in line:
                for rot_temp in line.split("(Kelvin)")[-1].split():
                    # linear molecules may have only one rot temp,
                    # non-linear has three
                    rot_temps.append(float(rot_temp))
                return rot_temps

    @cached_property
    def rotational_constants_in_Hz(self):
        """Rotational constants in Hz, as a list."""
        rot_consts = []
        for line in reversed(self.contents):
            # take from the end of outputfile
            if "Rotational constant" in line and "(GHZ):" in line:
                for rot_const in line.split("(GHZ):")[-1].split():
                    rot_consts.append(float(rot_const) * 1e9)
                return rot_consts

    def to_dataset(self, **kwargs):
        """Convert Gaussian .log file to Dataset with all data points taken from the .log file.

        Returns:
            Dataset.
        """
        # TODO: to be implemented
        pass

    @cached_property
    def oniom_partition(self):
        """Obtain the atomic indices of each layer in the ONIOM calculation.
        Returns:
            indices of each layer as a dictionary"""
        high_level = []
        medium_level = []
        low_level = []
        for i, line in enumerate(self.contents):
            if "Symbolic Z-matrix:" in line:
                if "Charge" not in self.contents[i + 4]:
                    for j_line in self.contents[i + 4 :]:
                        if len(j_line) == 0:
                            break
                        if len(j_line) > 4:
                            if (
                                j_line.split()[1] == "-1"
                                or j_line.split()[1] == "0"
                            ):
                                layer = str(j_line.split()[5])
                            else:
                                layer = str(j_line.split()[4])
                            if layer == "H":
                                high_level.append(i + 4)
                            elif layer == "M":
                                medium_level.append(i + 4)
                            elif layer == "L":
                                low_level.append(i + 4)
                            i += 1
                else:
                    for j_line in self.contents[i + 7 :]:
                        if len(j_line) == 0:
                            break
                        if len(j_line) > 4:
                            if j_line.split()[1] == -1:
                                layer = str(j_line.split()[5])
                            else:
                                layer = str(j_line.split()[4])
                            if layer == "H":
                                high_level.append(layer)
                            elif layer == "M":
                                medium_level.append(layer)
                            elif layer == "L":
                                low_level.append(layer)
        partition = {}
        for level_name, level_list in [
            ("high level atoms", high_level),
            ("medium level atoms", medium_level),
            ("low level atoms", low_level),
        ]:
            if len(level_list) != 0:
                partition[level_name] = get_range_from_list(level_list)
        return partition

    @cached_property
    def oniom_cutting_bonds(self):
        """Obtain the cutting bonds in the ONIOM calculation.
        Returns:
            cutting bonds as a dictionary"""
        cutting_bonds = {}
        for i, line in enumerate(self.contents):
            if "Cut between" in line:
                atom1 = int(self.contents[i].split()[5])
                atom2 = int(self.contents[i].split()[8])
                factor1 = float(self.contents[i].split()[10])
                factor2 = float(self.contents[i].split()[11])
                cutting_bonds[(atom1, atom2)] = (factor1, factor2)
        return cutting_bonds

    @cached_property
    def oniom_get_charge_and_multiplicity(self):
        """Obtain the charge and multiplicity of the system in the ONIOM calculation.
        Returns:
            charge and multiplicity as a dictionary"""
        charge_multiplicity = {}
        for line in self.contents:
            if "Charge" in line and "low   level calculation on real" in line:
                charge_multiplicity["low-level, real system"] = (
                    int(line.split()[2]),
                    int(line.split()[5]),
                )
            if "Charge" in line and "med   level calculation on mid" in line:
                charge_multiplicity["medium-level, mid system"] = (
                    int(line.split()[2]),
                    int(line.split()[5]),
                )
            if "Charge" in line and "low   level calculation on mid" in line:
                charge_multiplicity["low-level, mid system"] = (
                    int(line.split()[2]),
                    int(line.split()[5]),
                )
            if "Charge" in line and "high  level calculation on model" in line:
                charge_multiplicity["high-level, model system"] = (
                    int(line.split()[2]),
                    int(line.split()[5]),
                )
            if "Charge" in line and "med   level calculation on model" in line:
                charge_multiplicity["medium-level, model system"] = (
                    int(line.split()[2]),
                    int(line.split()[5]),
                )
            if "Charge" in line and "low   level calculation on model" in line:
                charge_multiplicity["low-level, model system"] = (
                    int(line.split()[2]),
                    int(line.split()[5]),
                )
        return charge_multiplicity


class Gaussian16WBIOutput(Gaussian16Output):
    def __init__(self, filename):
        super().__init__(filename)

    @property
    def nbo_version(self):
        for line in self.contents:
            if "Gaussian NBO Version" in line:
                return line.split()[-1].split("*")[0]

    @cached_property
    def natural_atomic_orbitals(self):
        """Parse the NBO natural atomic orbitals."""
        nao = {}
        for i, line in enumerate(self.contents):
            if (
                "NAO  Atom  No  lang   Type(AO)    Occupancy      Energy"
                in line
            ):
                for j_line in self.contents[i + 2 :]:
                    if (
                        "WARNING" in j_line
                        or "Summary of Natural Population Analysis" in j_line
                    ):
                        break
                    if len(j_line) != 0:
                        columns = j_line.split()

                        # Extract values from each column
                        nao_number = int(
                            columns[0]
                        )  # NAO Number (like 1, 2, etc.)
                        atom_type = columns[1]  # Atom type (e.g., 'Ni')
                        atom_number = columns[2]  # Atom number (e.g., '1')
                        lang = columns[3]  # Lang (e.g., 'S', 'px', 'py')
                        electron_type = columns[4].split("(")[
                            0
                        ]  # Electron type (e.g., 'Cor', 'Val', 'Ryd')
                        nao_type = columns[5].split(")")[
                            0
                        ]  # NAO Type (e.g., '1S', '2S', etc.)
                        nao_type += lang[1:]  # Append the lang to the NAO type
                        occupancy = float(columns[6])  # Occupancy
                        energy = float(columns[7])  # Energy

                        # Construct the atom key, e.g., "Ni1"
                        atom_key = f"{atom_type}{atom_number}"
                        # Construct the sub-key for each NAO entry, e.g., "NAO1", "NAO2", etc.
                        nao_key = f"NAO_{atom_type}{nao_number}"

                        # Initialize the atom dictionary if it doesn't exist
                        if atom_key not in nao:
                            nao[atom_key] = {}

                        # Populate the nested dictionary for each NAO entry
                        nao[atom_key][nao_key] = {
                            "nao_type": nao_type,
                            "electron_type": electron_type,
                            "occupancy": occupancy,
                            "energy": energy,
                        }
        return nao

    @cached_property
    def natural_population_analysis(self):
        """Parse the NBO natural population analysis."""
        npa = {}
        for i, line in enumerate(self.contents):
            if (
                "Atom  No    Charge         Core      Valence    Rydberg      Total"
                in line
            ):
                for j_line in self.contents[i + 2 :]:
                    if (
                        "======================================================================="
                        in j_line
                    ):
                        break
                    if len(j_line) != 0:
                        columns = j_line.split()

                        # Extract values from each column
                        atom_type = columns[0]
                        atom_number = columns[1]
                        charge = float(columns[2])
                        core = float(columns[3])
                        valence = float(columns[4])
                        rydberg = float(columns[5])
                        total = float(columns[6])

                        # Construct the atom key, e.g., "Ni1"
                        atom_key = f"{atom_type}{atom_number}"

                        # Initialize the atom dictionary if it doesn't exist
                        if atom_key not in npa:
                            npa[atom_key] = {}

                        # Populate the nested dictionary for each NAO entry
                        npa[atom_key] = {
                            "natural_charge": charge,
                            "core_electrons": core,
                            "valence_electrons": valence,
                            "rydberg_electrons": rydberg,
                            "total_electrons": total,
                        }
        return npa

    @cached_property
    def natural_charges(self):
        """Get natural charges corresponding to each atom as a dictionary."""
        natural_charges = {}
        for atom_key, atom_data in self.natural_population_analysis.items():
            natural_charges[atom_key] = atom_data["natural_charge"]
        return natural_charges

    @cached_property
    def total_electrons(self):
        """Get the total number of electrons corresponding to each atom as a dictionary."""
        total_electrons = {}
        for atom_key, atom_data in self.natural_population_analysis.items():
            total_electrons[atom_key] = atom_data["total_electrons"]
        return total_electrons

    @cached_property
    def electronic_configuration(self):
        """Get electronic configuration for each atom and store results in a dictionary."""
        electronic_configuration = {}
        for i, line in enumerate(self.contents):
            if "Natural Electron Configuration" in line:
                for j_line in self.contents[i + 2 :]:
                    if "Wiberg bond index matrix" in j_line:
                        break
                    if len(j_line) != 0:
                        columns = j_line.split()
                        atom_type = columns[0]
                        atom_number = columns[1]
                        configuration = "".join(columns[2:])
                        atom_key = f"{atom_type}{atom_number}"
                        electronic_configuration[atom_key] = configuration
        return electronic_configuration

    def get_num_naos(self, atom_key):
        """Get the number of NAOs for a given atom."""
        return len(self.natural_atomic_orbitals[atom_key])

    def get_total_electron_occ(self, atom_key):
        """Get the total electron occupancy for a given atom."""
        total_electron_occ = sum(
            entry["occupancy"]
            for entry in self.natural_atomic_orbitals[atom_key].values()
        )
        return total_electron_occ

    def get_electronic_configuration(self, atom_key):
        """Get the electronic configuration for a given atom."""
        return self.electronic_configuration[atom_key]


class Gaussian16OutputWithPBC(Gaussian16Output):
    """class for parsing and obtaining information from Gaussian output file with PBC."""

    def __init__(self, filename):
        super().__init__(filename=filename)

    def _parse(self, filename):
        pass

    @property
    def pbc(self):
        for line in self.contents:
            if "Periodicity:" in line:
                pbc_conditions = line.split("Periodicity:")[-1]
                pbc_conditions = pbc_conditions.split()
                assert (
                    len(pbc_conditions) == 3
                ), "Periodicity given for 3 dimensions."
                return np.array(
                    [
                        int(pbc_conditions[0]),
                        int(pbc_conditions[1]),
                        int(pbc_conditions[2]),
                    ]
                )
        return None

    @property
    def dim(self):
        d = 0
        for i in self.pbc:
            if i == 1:
                d += 1
        return d

    @property
    def input_translation_vectors(self):
        for i, line in enumerate(self.contents):
            if "Lengths of translation vectors:" in line:
                # get cells just once
                all_cells = []
                for tv_line in self.contents[i - 1 - self.num_atoms : i - 1]:
                    tv_line_elem = tv_line.split()
                    if "-----------------" in tv_line:
                        continue
                    if float(tv_line_elem[1]) == -2.0:
                        tv_vector = [
                            float(tv_line_elem[-3]),
                            float(tv_line_elem[-2]),
                            float(tv_line_elem[-1]),
                        ]
                        all_cells.append(tv_vector)
                return np.array(all_cells)
        return None

    @property
    def final_translation_vector(self):
        """Get final translation vectors from last step."""
        for i, line in enumerate(reversed(self.contents)):
            # read from backwards and get the last translation vector
            if "Lengths of translation vectors:" in line:
                start_idx = (
                    len(self.contents) - i
                )  # Line index in forward order
                # get cells just once
                all_cells = []
                for tv_line in self.contents[
                    start_idx - self.num_atoms - 4 : start_idx - 1
                ]:
                    if "-----------------" in tv_line:
                        continue
                    tv_line_elem = tv_line.split()
                    if float(tv_line_elem[1]) == -2.0:
                        tv_vector = [
                            float(tv_line_elem[-3]),
                            float(tv_line_elem[-2]),
                            float(tv_line_elem[-1]),
                        ]
                        all_cells.append(tv_vector)
                return np.array(all_cells)
        return None<|MERGE_RESOLUTION|>--- conflicted
+++ resolved
@@ -666,12 +666,11 @@
         """Obtain ONIOM energies from the Gaussian output file. Default units of Hartree."""
         oniom_energies = []
         for line in self.contents:
-            oniom_match = re.match(oniom_energy_pattern, line)
-            if oniom_match:
-                oniom_energies.append(float(oniom_match[1]))
+            match = re.match(oniom_energy_pattern, line)
+            if match:
+                oniom_energies.append(float(match[1]))
         return oniom_energies
 
-<<<<<<< HEAD
     @cached_property
     def oniom_getting_layer_energies(self):
         """Obtain ONIOM energies from the Gaussian output file. Default units of Hartree."""
@@ -687,9 +686,7 @@
         return layer_energies
 
     @cached_property
-=======
-    @property
->>>>>>> 98f378af
+    @property
     def energies(self):
         """Return energies of the system."""
         if len(self.mp2_energies) == 0 and len(self.oniom_energies) == 0:
