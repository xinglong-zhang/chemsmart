import os
import numpy as np
from chemsmart.utils.mixins import FileMixin


class GaussianCubeFile(FileMixin):
    def __init__(self, filename):
        self.filename = filename

    @property
    def cube_job_title(self):
        """First line of the cube file gives the title of the job/cube."""
        return self.contents[0]

    @property
    def cube_job_description(self):
        """Second line of the cube file gives the description of the job/cube."""
        return self.contents[1]

    @property
    def num_atoms(self):
        """Third line: Get number of atoms for the system."""
        return int(self.contents[2].split()[0])

    @property
    def coordinate_origin(self):
        """Third line: Get the  x-,y-,z-coordinates of origin."""
        line_elements = self.contents[2].split()
        x = float(line_elements[1])
        y = float(line_elements[2])
        z = float(line_elements[3])
        return (x, y, z)

    @property
    def grid_points(self):
        """Fourth to sixth line: Get grid points information."""
        # gridpoints information will be specified before molecular structure
        grid_points_data = []
        for line in self.contents[3:6]:
            grid_points_data.append(int(line.split()[0]))
        return tuple(grid_points_data)

    @property
    def grid_increment_vector(self):
        """Fourth to sixth line: Get increment vector of the grids."""
        grid_vectors = []
        for line in self.contents[3:6]:
            grid_vector = (
                float(line.split()[1]),
                float(line.split()[2]),
                float(line.split()[3]),
            )
            grid_vectors.append(grid_vector)
        return tuple(grid_vectors)

    @property
    def coordinate_block_as_list(self):
        """7th to (7+num_atoms)th line: coordinate block."""
        return self.contents[6 : 6 + self.num_atoms]

    @property
    def coordinate_block_object(self):
        from chemsmart.utils.utils import CoordinateBlock

        return CoordinateBlock(coordinate_block=self.coordinate_block_as_list)

    @property
    def chemical_symbols(self):
        return self.coordinate_block_object.chemical_symbols

    @property
    def positions(self):
        return self.coordinate_block_object.positions

    @property
    def structure(self):
        return self.coordinate_block_object.molecule

    @property
    def values_by_lines(self):
        """Return a list of lists where each member list is a list of floats
        corresponding to the line of values"""
        lines_of_values = []
        for line in self.contents[6 + self.num_atoms :]:
            # skip first 2 header lines + next 1 num atoms line + 3 grid vectors lines
            line_of_floats_as_list = [float(x) for x in line.split()]
            lines_of_values.append(line_of_floats_as_list)
        return lines_of_values


class CubeFileOperator:
    """Class to operate on two cube files.
    Args: cubefile1: file path for cube file 1.
          cubefile2: file path for cube file 2.
    """

    def __init__(
        self, cubefile1, cubefile2, operation="subtract", output_cubefile=None
    ):
        self.cubefile1 = cubefile1
        self.cubefile2 = cubefile2
        self.cube1 = GaussianCubeFile(filename=self.cubefile1)
        self.cube2 = GaussianCubeFile(filename=self.cubefile2)
        self.operation = operation
        if output_cubefile is None:
            output_cubefile = os.path.join(
                self.cube1.filepath_directory,
                f"{self.cube1.basename}_{operation}.cube",
            )
        self.output_cubefile = output_cubefile

    def _check_natoms_matched(self):
        return self.cube1.num_atoms == self.cube2.num_atoms

    def _check_coordinate_origin_matched(self):
        return all(
            np.isclose(
                self.cube1.coordinate_origin,
                self.cube2.coordinate_origin,
                atol=1e-4,
            )
        )

    def _check_grid_points_matched(self):
        grid_points_matched = self.cube1.grid_points == self.cube2.grid_points
        grid_increment_vectors_matched = (
<<<<<<< HEAD
            self.cube1.grid_increment_vector == self.cube2.grid_increment_vector
=======
            self.cube1.grid_increment_vector
            == self.cube2.grid_increment_vector
>>>>>>> 13978c6f
        )
        return grid_points_matched and grid_increment_vectors_matched

    def _check_geometries_matched(self):
        """Method to check that the geometries given in the two cube files are the same."""
<<<<<<< HEAD
        symbols_matched = self.cube1.chemical_symbols == self.cube2.chemical_symbols
=======
        symbols_matched = (
            self.cube1.chemical_symbols == self.cube2.chemical_symbols
        )
>>>>>>> 13978c6f
        positions_are_close = np.isclose(
            self.cube1.positions, self.cube2.positions, atol=1e-3
        )
        positions_all_close = np.all(positions_are_close)

        if symbols_matched and positions_all_close:
            return True
        else:
            return False

    def _all_checked(self):
        return (
            self._check_natoms_matched()
            and self._check_coordinate_origin_matched()
            and self._check_grid_points_matched()
            and self._check_geometries_matched()
        )

    def _check_value_lines(self):
        if len(self.cube1.values_by_lines) != len(self.cube2.values_by_lines):
            raise ValueError(
                f"The two cube files do not have the same number of lines.\n"
                f"Cube 1 has {len(self.cube1.values_by_lines)} lines and"
                f"Cube 2 has {len(self.cube2.values_by_lines)} lines."
            )

        for line1, line2 in zip(
            self.cube1.values_by_lines, self.cube2.values_by_lines
        ):
            if len(line1) != len(line2):
                raise ValueError(
                    "The two cube files have lines with different lengths."
                )

    def add_values(self):
        cube1_values_by_lines = self.cube1.values_by_lines
        cube2_values_by_lines = self.cube2.values_by_lines
        print(cube1_values_by_lines)

        # Ensure both lists have the same structure
        self._check_value_lines()
        resultant_values_by_lines = [
            [val1 + val2 for val1, val2 in zip(line1, line2)]
            for line1, line2 in zip(
                cube1_values_by_lines, cube2_values_by_lines
            )
        ]

        return resultant_values_by_lines

    def subtract_values(self):
        cube1_values_by_lines = self.cube1.values_by_lines
        cube2_values_by_lines = self.cube2.values_by_lines

        # Ensure both lists have the same structure
        self._check_value_lines()

        resultant_values_by_lines = [
            [val1 - val2 for val1, val2 in zip(line1, line2)]
            for line1, line2 in zip(
                cube1_values_by_lines, cube2_values_by_lines
            )
        ]

        return resultant_values_by_lines

    def write_results(self):
        if not self._all_checked():
            raise ValueError(
                "The geometries of the two cube files are different, please check carefully!"
            )
        if self.operation.lower() == "subtract":
            resultant_values = self.subtract_values()
        elif self.operation.lower() == "add":
            resultant_values = self.add_values()
        else:
            raise ValueError(f"Unknown operation given: {self.operation}!")

        with open(self.output_cubefile, "w") as f:
            self._write_header(f)  # 2 lines
            self._write_num_atoms(f)  # next 1 line
            self._write_grids(f)  # next 3 lines
            self._write_geometry(f)
            self._write_values_by_line(f, resultant_values)
        f.close()

    def _write_header(self, f):
        # write the first two lines
        f.write(self.cube1.cube_job_title + "\n")
        f.write(self.cube1.cube_job_description + "\n")

    def _write_num_atoms(self, f):
        # write the third line
        assert (
            self._check_natoms_matched()
            and self._check_coordinate_origin_matched()
        ), "Number of atoms and coordinate of the origin should be the same!"
        # f.write(f'{self.cube1.num_atoms:5} '
        #         f'{self.cube1.coordinate_origin[0]:12.6f} '
        #         f'{self.cube1.coordinate_origin[1]:12.6f} '
        #         f'{self.cube1.coordinate_origin[2]:12.6f} \n' )
        # instead of reconstructing as above, just write the 3rd line
        f.write(self.cube1.contents[2] + "\n")

    def _write_grids(self, f):
        assert (
            self._check_grid_points_matched()
        ), "Grid points should be the same for both cubes but are different!"
        for line in self.cube1.contents[3:6]:
            f.write(line + "\n")

    def _write_geometry(self, f):
        """Write the geometry that is the same. Instead of using structure.write(), we will simply write
        the geometry from the input cube file. This is due to the non-standard geometry specification in
        cube file, where the atomic_number is repeated as a float in the second element.
        """
        assert (
            self._check_geometries_matched()
        ), "Geometries should be the same for both cubes but are different!"
        for line in self.cube1.contents[6 : 6 + self.cube1.num_atoms]:
            f.write(line + "\n")

    def _write_values_by_line(self, f, resultant_values):
        for line in resultant_values:
            string = ""
            for x in line:
                string += f"{x:12.6}".upper()
                string += "  "
            f.write(f"{string}\n")<|MERGE_RESOLUTION|>--- conflicted
+++ resolved
@@ -60,8 +60,7 @@
 
     @property
     def coordinate_block_object(self):
-        from chemsmart.utils.utils import CoordinateBlock
-
+        from chemsmart.io.molecules.structure import CoordinateBlock
         return CoordinateBlock(coordinate_block=self.coordinate_block_as_list)
 
     @property
@@ -94,9 +93,7 @@
           cubefile2: file path for cube file 2.
     """
 
-    def __init__(
-        self, cubefile1, cubefile2, operation="subtract", output_cubefile=None
-    ):
+    def __init__(self, cubefile1, cubefile2, operation="subtract", output_cubefile=None):
         self.cubefile1 = cubefile1
         self.cubefile2 = cubefile2
         self.cube1 = GaussianCubeFile(filename=self.cubefile1)
@@ -123,28 +120,13 @@
 
     def _check_grid_points_matched(self):
         grid_points_matched = self.cube1.grid_points == self.cube2.grid_points
-        grid_increment_vectors_matched = (
-<<<<<<< HEAD
-            self.cube1.grid_increment_vector == self.cube2.grid_increment_vector
-=======
-            self.cube1.grid_increment_vector
-            == self.cube2.grid_increment_vector
->>>>>>> 13978c6f
-        )
+        grid_increment_vectors_matched = self.cube1.grid_increment_vector == self.cube2.grid_increment_vector
         return grid_points_matched and grid_increment_vectors_matched
 
     def _check_geometries_matched(self):
         """Method to check that the geometries given in the two cube files are the same."""
-<<<<<<< HEAD
         symbols_matched = self.cube1.chemical_symbols == self.cube2.chemical_symbols
-=======
-        symbols_matched = (
-            self.cube1.chemical_symbols == self.cube2.chemical_symbols
-        )
->>>>>>> 13978c6f
-        positions_are_close = np.isclose(
-            self.cube1.positions, self.cube2.positions, atol=1e-3
-        )
+        positions_are_close = np.isclose(self.cube1.positions, self.cube2.positions, atol=1e-3)
         positions_all_close = np.all(positions_are_close)
 
         if symbols_matched and positions_all_close:
@@ -168,13 +150,9 @@
                 f"Cube 2 has {len(self.cube2.values_by_lines)} lines."
             )
 
-        for line1, line2 in zip(
-            self.cube1.values_by_lines, self.cube2.values_by_lines
-        ):
+        for line1, line2 in zip(self.cube1.values_by_lines, self.cube2.values_by_lines):
             if len(line1) != len(line2):
-                raise ValueError(
-                    "The two cube files have lines with different lengths."
-                )
+                raise ValueError("The two cube files have lines with different lengths.")
 
     def add_values(self):
         cube1_values_by_lines = self.cube1.values_by_lines
@@ -185,9 +163,7 @@
         self._check_value_lines()
         resultant_values_by_lines = [
             [val1 + val2 for val1, val2 in zip(line1, line2)]
-            for line1, line2 in zip(
-                cube1_values_by_lines, cube2_values_by_lines
-            )
+            for line1, line2 in zip(cube1_values_by_lines, cube2_values_by_lines)
         ]
 
         return resultant_values_by_lines
@@ -201,18 +177,14 @@
 
         resultant_values_by_lines = [
             [val1 - val2 for val1, val2 in zip(line1, line2)]
-            for line1, line2 in zip(
-                cube1_values_by_lines, cube2_values_by_lines
-            )
+            for line1, line2 in zip(cube1_values_by_lines, cube2_values_by_lines)
         ]
 
         return resultant_values_by_lines
 
     def write_results(self):
         if not self._all_checked():
-            raise ValueError(
-                "The geometries of the two cube files are different, please check carefully!"
-            )
+            raise ValueError("The geometries of the two cube files are different, please check carefully!")
         if self.operation.lower() == "subtract":
             resultant_values = self.subtract_values()
         elif self.operation.lower() == "add":
@@ -236,8 +208,7 @@
     def _write_num_atoms(self, f):
         # write the third line
         assert (
-            self._check_natoms_matched()
-            and self._check_coordinate_origin_matched()
+            self._check_natoms_matched() and self._check_coordinate_origin_matched()
         ), "Number of atoms and coordinate of the origin should be the same!"
         # f.write(f'{self.cube1.num_atoms:5} '
         #         f'{self.cube1.coordinate_origin[0]:12.6f} '
@@ -247,9 +218,7 @@
         f.write(self.cube1.contents[2] + "\n")
 
     def _write_grids(self, f):
-        assert (
-            self._check_grid_points_matched()
-        ), "Grid points should be the same for both cubes but are different!"
+        assert self._check_grid_points_matched(), "Grid points should be the same for both cubes but are different!"
         for line in self.cube1.contents[3:6]:
             f.write(line + "\n")
 
@@ -258,9 +227,7 @@
         the geometry from the input cube file. This is due to the non-standard geometry specification in
         cube file, where the atomic_number is repeated as a float in the second element.
         """
-        assert (
-            self._check_geometries_matched()
-        ), "Geometries should be the same for both cubes but are different!"
+        assert self._check_geometries_matched(), "Geometries should be the same for both cubes but are different!"
         for line in self.cube1.contents[6 : 6 + self.cube1.num_atoms]:
             f.write(line + "\n")
 
