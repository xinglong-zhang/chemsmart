import logging
import math
import os
import re
from functools import cached_property

import numpy as np
from ase import units

from chemsmart.io.molecules.structure import CoordinateBlock, Molecule
from chemsmart.utils.io import (
    clean_duplicate_structure,
    create_molecule_list,
    increment_numbers,
)
from chemsmart.utils.mixins import ORCAFileMixin
from chemsmart.utils.periodictable import PeriodicTable
from chemsmart.utils.repattern import (
    orca_constrained_coordinates_pattern,
    orca_frozen_atoms_output_pattern,
    orca_input_coordinate_in_output,
    orca_nproc_used_line_pattern,
    standard_coord_pattern,
)
from chemsmart.utils.utils import is_float, string2index_1based

p = PeriodicTable()

logger = logging.getLogger(__name__)


class ORCAOutput(ORCAFileMixin):
    """ORCA output file with .out extension.
    ORCA does NOT support any PBC calculations as of version 6.0.1."""

    def __init__(self, filename):
        self.filename = filename

    @property
    def normal_termination(self):
        """Check if ORCA job has completed successfully.

        Checks each of the output file line from the last line onwards.
        """

        def _line_contains_success_indicators(line):
            success_indicators = [
                "****ORCA TERMINATED NORMALLY****",
                "ORCA TERMINATED NORMALLY",
            ]
            return any(indicator in line for indicator in success_indicators)

        return any(
            _line_contains_success_indicators(line)
            for line in self.contents[::-1]
        )

    @cached_property
    def has_forces(self):
        """Check if the output file contains forces."""
        for line in self.contents:
            if "CARTESIAN GRADIENT" in line:
                return True
        return False

    @cached_property
    def forces(self):
        return self._get_forces_for_molecules()

    def _get_forces_for_molecules(self):
        """Obtain a list of cartesian forces.
        Each force is stored as a np array of shape (num_atoms, 3).
        Intrinsic units as used in ORCA: Hartrees/Bohr."""
        list_of_all_forces = []
        for i, line in enumerate(self.contents):
            if "CARTESIAN GRADIENT" in line:
                forces = []
                for line_j in self.contents[i + 3 :]:
                    if len(line_j) == 0:
                        break
                    line_elements = line_j.split()
                    if len(line_elements) == 6:
                        forces.append(
                            [
                                float(line_elements[-3]),
                                float(line_elements[-2]),
                                float(line_elements[-1]),
                            ]
                        )
                list_of_all_forces.append(np.array(forces))
        if len(list_of_all_forces) == 0:
            return None
        return list_of_all_forces

    @cached_property
    def energies(self):
        """Return energies of the system from ORCA output file."""
        return self._get_energies()

    def _get_energies(self):
        """Obtain a list of energies for each geometry optimization point."""
        energies = []
        for i, line in enumerate(self.contents):
            if "FINAL SINGLE POINT ENERGY" in line:
                energy = float(line.split()[-1])
                energies.append(energy)
        return energies

    @cached_property
    def input_coordinates_block(self):
        """Obtain the coordinate block from the input that is printed in the outputfile."""
        return self._get_first_structure_coordinates_block_in_output()

    def _get_input_structure_coordinates_block_in_output(self):
        """In ORCA output file, the input structure is rewritten and for single points,
        is same as the output structure.

        An example of the relevant part of the output describing the structure is:
        | 20> * xyz 0 1
        | 21>   O   -0.00000000323406      0.00000000000000      0.08734060152197
        | 22>   H   -0.75520523910536      0.00000000000000     -0.50967029975151
        | 23>   H   0.75520524233942      0.00000000000000     -0.50967030177046
        | 24> *.
        # this will not work if the input file is supplied separately as .xyz file
        """
        coordinates_block_lines_list = []
        pattern = re.compile(orca_input_coordinate_in_output)
        for i, line in enumerate(self.contents):
            if "INPUT FILE" in line:
                for line in self.contents[i:]:
                    match = pattern.match(line)
                    if match:
                        coord_line = "  ".join(
                            line.split()[-4:]
                        )  # get the last 4 elements
                        coordinates_block_lines_list.append(coord_line)
                    if len(line) == 0:
                        break
        cb = CoordinateBlock(coordinate_block=coordinates_block_lines_list)
        return cb

    def _get_first_structure_coordinates_block_in_output(self):
        """Obtain the first structure coordinates block in the output file."""
        coordinates_block_lines_list = []
        pattern = re.compile(standard_coord_pattern)
        found_header = False

        for line in self.contents:
            # Start collecting after finding the header
            if "CARTESIAN COORDINATES (ANGSTROEM)" in line:
                found_header = True
                continue  # Skip the header line itself

            # If we've found the header, process lines
            if found_header:
                match = pattern.match(line)
                if match:
                    # Extract the last 4 elements (symbol, x, y, z) and join with double spaces
                    coord_line = "  ".join(line.split()[-4:])
                    coordinates_block_lines_list.append(coord_line)
                elif (
                    coordinates_block_lines_list
                ):  # Stop if we hit a non-matching line after collecting coords
                    break

        # Return CoordinateBlock instance
        cb = CoordinateBlock(coordinate_block=coordinates_block_lines_list)
        return cb

    @property
    def frozen_atoms(self):
        """Get frozen atoms from the ORCA output file."""
        frozen_atoms = []
        for line in self.contents:
            if re.match(orca_frozen_atoms_output_pattern, line):
                atom_index = int(line.split()[3])
                atom_index += 1  # Convert to 1-based index
                if atom_index not in frozen_atoms:
                    frozen_atoms.append(atom_index)
        return frozen_atoms

    @property
    def constrained_bond_lengths(self):
        constrained_bond_lengths, _, _ = self._get_constraints
        return constrained_bond_lengths

    @property
    def constrained_bond_angles(self):
        _, constrained_bond_angles, _ = self._get_constraints
        return constrained_bond_angles

    @property
    def constrained_dihedral_angles(self):
        _, _, constrained_dihedral_angles = self._get_constraints
        return constrained_dihedral_angles

    @cached_property
    def _get_constraints(self):
        """Extract constrained internal coordinates from ORCA output.
        Reads from Redundant Internal Coordinates block where, if DOF is constrained,
        there is a "C" at the end of the line.
        Returns:
             a dict similar to optimized parameters, specifying the constraints and
             the associated values, e.g.,
                optimized_geometry == {
                    "B(H1,O0)": 0.9627,
                    "B(H2,O0)": 0.9627,
                    "A(H1,O0,H2)": 103.35,
                }
        """
        constrained_bond_lengths = {}
        constrained_bond_angles = {}
        constrained_dihedral_angles = {}

        for i, line in enumerate(self.contents):
            if "Redundant Internal Coordinates" in line:
                for j, line_j in enumerate(self.contents[i + 5 :]):
                    if "------------------------------------" in line_j:
                        continue
                    if len(line_j) == 0:
                        break
                    if re.match(orca_constrained_coordinates_pattern, line_j):
                        line_elements = line_j.split()
                        if line_elements[1].lower().startswith("b"):  # bond
                            parameter = f"{line_elements[1]}{line_elements[2]}{line_elements[3]}"
                            parameter = increment_numbers(parameter, 1)
                            constrained_bond_lengths[parameter] = float(
                                line_elements[-3]
                            )
                        elif line_elements[1].lower().startswith("a"):  # angle
                            parameter = f"{line_elements[1]}{line_elements[2]}{line_elements[3]}{line_elements[4]}"
                            parameter = increment_numbers(parameter, 1)
                            constrained_bond_angles[parameter] = float(
                                line_elements[-3]
                            )
                        elif (
                            line_elements[1].lower().startswith("d")
                        ):  # dihedral
                            parameter = f"{line_elements[1]}{line_elements[2]}{line_elements[3]}{line_elements[4]}{line_elements[5]}"
                            parameter = increment_numbers(parameter, 1)
                            constrained_dihedral_angles[parameter] = float(
                                line_elements[-3]
                            )
                        else:
                            raise ValueError(
                                f"Unknown parameter type in line: {line_j}"
                            )
                return (
                    constrained_bond_lengths,
                    constrained_bond_angles,
                    constrained_dihedral_angles,
                )

    @cached_property
    def optimized_output_lines(self):
        """Chunk of outputfile where the properties are calculated based on the final optimized structure.

        FOR SP CALCULATION, THIS WILL BE EMPTY!
        """
        optimized_output_lines = []
        for i, line_i in enumerate(self.contents):
            if "THE OPTIMIZATION HAS CONVERGED" in line_i:
                optimized_output_lines = list(self.contents[i:])
        return optimized_output_lines

    @property
    def route_string(self):
        """Route string for ORCA file, convert to lower case."""
        for line in self.contents:
            if line.startswith("|  1> !"):
                return line.lower().split("1> ")[-1]
        return None

    @property
    def natoms(self):
        for line in self.contents:
            if "Number of atoms" in line:
                return int(line.split()[-1])
        return None

    @property
    def num_basis_functions(self):
        for line in self.contents:
            if "Number of basis functions" in line:
                return int(line.split()[-1])
        return None

    @property
    def num_shells(self):
        for line in self.contents:
            if "Number of shells" in line:
                return int(line.split()[-1])
        return None

    @property
    def max_ang_mom(self):
        """Max. angular momentum."""
        for line in self.contents:
            if "Maximum angular momentum" in line:
                return int(line.split()[-1])
        return None

    @property
    def contraction_scheme(self):
        for line in self.contents:
            if "Contraction scheme used" in line:
                return line.split("...")[-1].strip()
        return None

    @property
    def coulomb_range_seperation(self):
        for line in self.contents:
            if "Coulomb Range Separation" in line:
                return line.split("...")[-1].strip()
        return None

    @property
    def exchange_range_seperation(self):
        for line in self.contents:
            if "Exchange Range Separation" in line:
                return line.split("...")[-1].strip()
        return None

    @property
    def finite_nucleus_model(self):
        for line in self.contents:
            if "Finite Nucleus Model" in line:
                return line.split("...")[-1].strip()
        return None

    @property
    def aux_j_fitting_basis(self):
        """Auxiliary Coulomb fitting basis."""
        for line in self.contents:
            if "Auxiliary Coulomb fitting basis" in line:
                return line.split("...")[-1].strip()
        return None

    @property
    def aux_j_num_basis_functions(self):
        """# of basis functions in Aux-J."""
        for line in self.contents:
            if "# of basis functions in Aux-J" in line:
                return int(line.split("...")[-1].strip())
        return None

    @property
    def aux_j_num_shells(self):
        """# of shells in Aux-J."""
        for line in self.contents:
            if "# of shells in Aux-J" in line:
                return int(line.split("...")[-1].strip())
        return None

    @property
    def aux_j_max_ang_mom(self):
        """# of angular momentum in Aux-J."""
        for line in self.contents:
            if "Maximum angular momentum in Aux-J" in line:
                return int(line.split("...")[-1].strip())
        return None

    @property
    def aux_jk_fitting_basis(self):
        """Auxiliary J/K fitting basis."""
        for line in self.contents:
            if "Auxiliary J/K fitting basis" in line:
                return line.split("...")[-1].strip()
        return None

    @property
    def aux_k_fitting_basis(self):
        """Auxiliary Correlation fitting basis."""
        for line in self.contents:
            if "Auxiliary Correlation fitting basis" in line:
                return line.split("...")[-1].strip()
        return None

    @property
    def aux_external_fitting_basis(self):
        """Auxiliary 'external' fitting basis."""
        for line in self.contents:
            if "Auxiliary 'external' fitting basis" in line:
                return line.split("...")[-1].strip()
        return None

    @property
    def integral_threshold(self):
        """Integral threshold."""
        for line in self.contents:
            if "Integral threshold" in line:
                return float(line.split()[-1])
        return None

    @property
    def primitive_cutoff(self):
        """Primitive cut-off."""
        for line in self.contents:
            if "Primitive cut-off" in line:
                return float(line.split()[-1])
        return None

    @property
    def primitive_pair_threshold(self):
        """Primitive pair pre-selection threshold."""
        for line in self.contents:
            if "Primitive pair pre-selection threshold" in line:
                return float(line.split()[-1])
        return None

    @property
    def ri_approx(self):
        """RI-approximation to the Coulomb term."""
        for line in self.contents:
            if "RI-approximation to the Coulomb term is turned" in line:
                return line.split()[-1] == "on"
        return None

    @property
    def rij_cosx(self):
        """RIJ-COSX(HFX calculated with COS-X))."""
        for line in self.contents:
            if "RIJ-COSX (HFX calculated with COS-X)" in line:
                return line.split()[-1] == "on"
        return None

    @property
    def charge(self):
        pattern = re.compile(r"Total Charge\s+Charge")
        for line in self.contents:
            if pattern.search(line):
                return int(line.split()[-1])
        return None

    @property
    def multiplicity(self):
        pattern = re.compile(r"Multiplicity\s+Mult")
        for line in self.contents:
            if pattern.search(line):
                return int(line.split()[-1])
        return None

    @property
    def num_electrons(self):
        pattern = re.compile(r"Number of Electrons\s+NEL")
        for line in self.contents:
            if pattern.search(line):
                return int(line.split()[-1])
        return None

    @property
    def basis_dim(self):
        pattern = re.compile(r"Basis Dimension\s+Dim")
        for line in self.contents:
            if pattern.search(line):
                return int(line.split()[-1])
        return None

    @property
    def diis_acceleration(self):
        """Convergence Acceleration using DIIS."""
        pattern = re.compile(r"DIIS\s+CNVDIIS")
        for line in self.contents:
            if pattern.search(line):
                return line.split()[-1] == "on"
        return None

    @property
    def scf_maxiter(self):
        pattern = re.compile(r"Maximum # iterations\s+MaxIter")
        for line in self.contents:
            if pattern.search(line):
                return int(line.split()[-1])
        return None

    @property
    def scf_convergence(self):
        pattern = re.compile(r"\|.*>.*convergence", re.IGNORECASE)
        for line in self.contents:
            if pattern.search(line):
                # return string directly after 'convergence' -- convergence criteria
                # ['sloppy', 'loose', 'medium', 'strong', 'tight', 'verytight', 'extreme']
                return line.lower().split("convergence")[-1].strip().split()[0]
        return None

    @property
    def dipole(self):
        pattern = re.compile(r"\|.*>.*dipole", re.IGNORECASE)
        for line in self.contents:
            if pattern.search(line):
                # return string directly after 'dipole'
                # ['True', 'False']
                return line.lower().split("dipole")[-1].strip().split()[0]
        return None

    @property
    def quadrupole(self):
        pattern = re.compile(r"\|.*>.*quadrupole", re.IGNORECASE)
        # same as
        # `if '|' in line and '>' in line and 'quadrupole' in line:`
        for line in self.contents:
            if pattern.search(line):
                # return string directly after 'quadrupole'
                # ['True', 'False']
                return line.lower().split("quadrupole")[-1].strip().split()[0]
        return None

    @property
    def converged(self):
        for line in self.contents:
            if "THE OPTIMIZATION HAS CONVERGED" in line:
                return True
        return None

    @cached_property
    def all_structures(self):
        """Obtain all structures in ORCA output file, including intermediate points if present.
        Include corresponding energies and forces where available."""

<<<<<<< HEAD
        def create_molecule_list(orientations, num_structures):
            """Helper function to create Molecule objects."""
            if self.forces is not None:
                forces = self.forces
            else:
                forces = [None] * num_structures

            return [
                Molecule(
                    symbols=self.symbols,
                    positions=orientations[i],
                    charge=self.charge,
                    multiplicity=self.multiplicity,
                    energy=self.energies[i],
                    forces=forces[i],
                )
                for i in range(num_structures)
            ]
=======
        # Extract all raw structure data
        orientations = self._get_all_orientations()
        if not orientations:
            return []  # No structures found
>>>>>>> 402a839d

        # Clean duplicate structures (e.g., last structure might repeat in some cases)
        clean_duplicate_structure(orientations)

        # Handle PBC (default to None if not present in ORCA output)
        orientations_pbc = self._get_pbc_conditions() or [None] * len(
            orientations
        )

        # Prepare energies and forces (adjust for length mismatches)
        energies = (
            self.energies_in_eV
            if self.energies_in_eV is not None
            else [None] * len(orientations)
        )
        forces = (
            self.forces_in_eV_per_angstrom
            if self.forces_in_eV_per_angstrom is not None
            else [None] * len(orientations)
        )

        # Handle job termination
        if self.normal_termination:
<<<<<<< HEAD
            if (
                len(orientations) == 1
            ):  # normal termination and has only one structure --> SP Job
                return all_structures
            num_structures_to_use = len(orientations) - 1
            orientations = orientations[:-1]
            molecules_list = create_molecule_list(
                orientations=orientations,
                num_structures=num_structures_to_use,
            )
            optimized_molecule = Molecule(
                symbols=self.symbols,
                positions=orientations[-1],
                charge=self.charge,
                multiplicity=self.multiplicity,
                energy=self.energies[-1],
                forces=None,
            )  # last gradient/forces calculation is not done, if the geometry is optimized
            molecules_list.append(optimized_molecule)
            return molecules_list
=======
            num_structures = len(orientations)
>>>>>>> 402a839d
        else:
            # For abnormal termination, exclude the last structure (likely incomplete)
            num_structures = max(0, len(orientations) - 1)
            if num_structures == 0:
                return []

        # Truncate energies/forces to match number of structures
        num_structures_to_use = min(num_structures, len(energies), len(forces))
        orientations = orientations[:num_structures_to_use]
        orientations_pbc = orientations_pbc[:num_structures_to_use]
        energies = energies[:num_structures_to_use]
        forces = forces[:num_structures_to_use]

        # Create molecule list
        all_structures = create_molecule_list(
            orientations=orientations,
            orientations_pbc=orientations_pbc,
            energies=energies,
            forces=forces,
            symbols=self.symbols,
            charge=self.charge,
            multiplicity=self.multiplicity,
            frozen_atoms=self.frozen_atoms,
            pbc_conditions=(
                self.list_of_pbc_conditions
                if hasattr(self, "list_of_pbc_conditions")
                else None
            ),
            num_structures=num_structures_to_use,
        )

        # Filter optimized steps if requested (e.g., for geometry optimization)
        if (
            hasattr(self, "optimized_steps_indices")
            and self.optimized_steps_indices
            and not hasattr(self, "include_intermediate")
        ):
            all_structures = [
                all_structures[i] for i in self.optimized_steps_indices
            ]

        logger.info(
            f"Total number of structures located: {len(all_structures)}"
        )
        return all_structures

    def _get_all_orientations(self):
        """Extract all Cartesian coordinate blocks from the ORCA output."""
        orientations = []
        for i, line in enumerate(self.contents):
            if "CARTESIAN COORDINATES (ANGSTROEM)" in line:
                coordinate_lines = []
                for line_j in self.contents[i + 2 :]:  # Skip header lines
                    if (
                        not line_j.strip() or "----" in line_j
                    ):  # End of coordinate block
                        break
                    pattern = re.compile(standard_coord_pattern)
                    if pattern.match(line_j):
                        coordinate_lines.append(
                            [float(val) for val in line_j.split()[1:]]
                        )
                if coordinate_lines:
                    orientations.append(np.array(coordinate_lines))
        return orientations

    def _get_pbc_conditions(self):
        """Extract periodic boundary conditions if present (rare in ORCA outputs)."""
        # ORCA rarely includes PBC in standard outputs; this is a placeholder
        # If your ORCA output includes lattice vectors, implement parsing here
        return None  # Default: no PBC unless explicitly parsed

    def _get_all_structures(self):
        """Extract all Cartesian coordinate blocks from the ORCA output.
        This does not however include energy and forces."""
        structures = []
        for i, line in enumerate(self.contents):
            if "CARTESIAN COORDINATES (ANGSTROEM)" in line:
                coordinate_lines = []
                for line_j in self.contents[i:]:
                    pattern = re.compile(standard_coord_pattern)
                    if len(line_j) == 0:
                        break
                    if pattern.match(line_j):
                        coordinate_lines.append(line_j)
                cb = CoordinateBlock(coordinate_block=coordinate_lines)
                structures.append(cb.molecule)
        return structures

    ################################################
    #######  GET OPTIMIZED PARAMETERS ##############
    ################################################
    def get_optimized_parameters(self):
        """Obtain a list of optimized geometry parameters in ORCA output.

        --- Optimized Parameters --- (Angstrom and degrees)
        Example in the output file:
                          --- Optimized Parameters ---
                           (Angstroem and degrees).

            Definition                    OldVal   dE/dq     Step     FinalVal
        ----------------------------------------------------------------------------
         1. B(H   1,O   0)                0.9627 -0.000014  0.0000    0.9627
         2. B(H   2,O   0)                0.9627 -0.000014  0.0000    0.9627
         3. A(H   1,O   0,H   2)          103.34 -0.000009    0.00    103.35
        ----------------------------------------------------------------------------
        #TODO: need to convert to 1-indexing
        """
        optimized_geometry = {}
        for i, line_i in enumerate(self.optimized_output_lines):
            if "--- Optimized Parameters ---" in line_i:
                for line_j in self.optimized_output_lines[i + 5 :]:
                    parameter = None
                    if "---------------" in line_j:
                        break
                    line_elements = line_j.split()
                    if line_elements[1].lower().startswith("b"):  # bond
                        parameter = f"{line_elements[1]}{line_elements[2]}{line_elements[3]}"
                    if line_elements[1].lower().startswith("a"):  # angle
                        parameter = f"{line_elements[1]}{line_elements[2]}{line_elements[3]}{line_elements[4]}"
                    if line_elements[1].lower().startswith("d"):  # dihedral
                        parameter = (
                            f"{line_elements[1]}{line_elements[2]}{line_elements[3]}{line_elements[4]}"
                            f"{line_elements[5]}"
                        )
                    if parameter is not None:
                        # Convert to 1-indexing
                        parameter = increment_numbers(parameter, 1)
                    optimized_geometry[parameter] = float(line_elements[-1])
        ## the above result will return a dictionary storing the optimized parameters:
        ## optimized_geometry = { b(h1,o0) : 0.9627,  b(h2,o0) : 0.9627,  a(h1,o0, h2) : 103.35 }
        return optimized_geometry

    @cached_property
    def optimized_structure(self):
        if self.normal_termination:
            return self.all_structures[-1]
        else:
            return self._get_optimized_final_structure()

    def _get_optimized_final_structure(self):
        """Obtain the final optimized structure from ORCA geometry optimization job.

        An example of the output for this portion will look like:

                 *** FINAL ENERGY EVALUATION AT THE STATIONARY POINT ***
                 ***               (AFTER    5 CYCLES)               ***
                 *******************************************************
        ---------------------------------
        CARTESIAN COORDINATES (ANGSTROEM)
        ---------------------------------
          O     -0.000000    0.000000    0.087341
          H     -0.755205    0.000000   -0.509670
          H      0.755205    0.000000   -0.509670

        ----------------------------
        CARTESIAN COORDINATES (A.U.)
        ----------------------------
        NO LB      ZA    FRAG     MASS         X           Y           Z
        0 O     8.0000    0    15.999   -0.000000    0.000000    0.165050
        """
        pattern = re.compile(standard_coord_pattern)
        coordinate_lines = []
        if len(self.optimized_output_lines) != 0:
            for i, line_i in enumerate(self.optimized_output_lines):
                if "FINAL ENERGY EVALUATION AT THE STATIONARY POINT" in line_i:
                    # only start getting the structures that appear after this line (stationary point)
                    for line_j in self.optimized_output_lines[i + 4 :]:
                        if len(line_j) == 0:
                            # stop when an empty line appears, else it will continue parsing non-geometry
                            break
                        # start reading 4 lines after
                        if pattern.match(line_j):
                            coordinate_lines.append(line_j)
        cb = CoordinateBlock(coordinate_block=coordinate_lines)
        return cb.molecule

    @property
    def final_structure(self):
        if self.optimized_output_lines is not None:
            return self.optimized_structure
        try:
            return (
                self.last_structure
            )  # for job that does not terminate normally
        except (ValueError, IndexError):
            return (
                self._get_molecule_from_sp_output_file()
            )  # no structure can be created from output thus use input structure

    @cached_property
    def last_structure(self):
        """Return last structure, whether the output file has completed successfully or not."""
        return self.all_structures[-1]

    @property
    def molecule(self):
        return self.final_structure

    def get_molecule(self, index="-1"):
        index = string2index_1based(index)
        return self.all_structures[index]

    def _get_molecule_from_sp_output_file(self):
        molecule = None

        # if sp output file contains line read from .xyz
        for line in self.contents:
            if "coordinates will be read from file:" in line:
                xyz_file = line.strip().split("file: ")[
                    -1
                ]  # the lines here have all been converted to lower case
                xyz_filepath = os.path.join(self.folder, xyz_file)
                assert os.path.exists(
                    xyz_filepath
                ), f".xyz file read from {xyz_filepath} does not exist!"
                if os.path.exists(xyz_filepath):
                    molecule = Molecule.from_filepath(filepath=xyz_filepath)
                    break
            else:
                # If molecule is not found, get it from the input lines in the output file
                molecule = self._get_input_structure_in_output()
        return molecule

    def _get_input_structure_in_output(self):
        """In ORCA output file, the input structure is rewritten and for single points,
        is same as the output structure.

        An example of the relevant part of the output describing the structure is:
        | 20> * xyz 0 1
        | 21>   O   -0.00000000323406      0.00000000000000      0.08734060152197
        | 22>   H   -0.75520523910536      0.00000000000000     -0.50967029975151
        | 23>   H   0.75520524233942      0.00000000000000     -0.50967030177046
        | 24> *.
        """
        final_symbols = []
        final_positions = []
        pattern = re.compile(orca_input_coordinate_in_output)
        for line in self.contents:
            match = pattern.match(line)
            if match:
                line_num, atom_type, x, y, z = match.groups()
                final_symbols.append(str(atom_type))
                each_coord = [float(x), float(y), float(z)]
                final_positions.append(each_coord)

        final_positions = np.array(final_positions)
        if len(final_symbols) == 0:
            raise ValueError("No structure found!")

        return Molecule.from_symbols_and_positions_and_pbc_conditions(
            list_of_symbols=final_symbols, positions=final_positions
        )

    @property
    def empirical_formula(self):
        return self.molecule.get_chemical_formula(empirical=True)

    @property
    def optimized_geometry(self):
        return self.molecule.positions

    def _get_optimized_scf_energy(self):
        for i, line_i in enumerate(self.optimized_output_lines):
            if "TOTAL SCF ENERGY" in line_i:
                for line_j in self.optimized_output_lines[i:]:
                    if "Total Energy       :" in line_j:
                        line_j_elements = line_j.split()
                        energy_in_hartree = float(line_j_elements[-4])
                        energy_in_ev = float(line_j_elements[-2])
                        assert math.isclose(
                            energy_in_hartree * units.Hartree,
                            energy_in_ev,
                            rel_tol=1e-4,
                        )
                        return energy_in_hartree

    @property
    def _get_sp_scf_energy(self):
        if self.optimized_output_lines is None:
            for line in self.contents:
                if "Total Energy       :" in line:
                    line_elements = line.split()
                    energy_in_hartree = float(line_elements[-4])
                    energy_in_ev = float(line_elements[-2])
                    assert math.isclose(
                        energy_in_hartree * units.Hartree,
                        energy_in_ev,
                        rel_tol=1e-4,
                    )
                    return energy_in_hartree

    @property
    def final_scf_energy(self):
        if self.optimized_output_lines is not None:
            return self._get_optimized_scf_energy()
        return self._get_sp_scf_energy()

    @property
    def final_energy(self):
        if self.final_scf_energy is not None:
            return self.final_scf_energy
        return self.single_point_energy

    @property
    def single_point_energy(self):
        for line in self.contents:
            if "FINAL SINGLE POINT ENERGY" in line:
                sp_energy_in_hartree = float(line.split()[-1])
                return sp_energy_in_hartree

    @property
    def final_nuclear_repulsion(self):
        final_nuclear_repulsion_hartree = []
        final_nuclear_repulsion_ev = []
        for line in self.contents:
            if "Nuclear Repulsion  :" in line:
                line_elements = line.split()
                energy_in_hartree = float(line_elements[-4])
                energy_in_ev = float(line_elements[-2])
                assert np.isclose(
                    energy_in_hartree * units.Hartree,
                    energy_in_ev,
                    rtol=1e-4,
                )
                final_nuclear_repulsion_hartree.append(energy_in_hartree)
                final_nuclear_repulsion_ev.append(energy_in_ev)
        return final_nuclear_repulsion_hartree[-1]

    @property
    def final_electronic_energy(self):
        final_electronic_energy_hartree = []
        final_electronic_energy_ev = []
        for line in self.contents:
            if "Electronic Energy  :" in line:
                line_elements = line.split()
                energy_in_hartree = float(line_elements[-4])
                energy_in_ev = float(line_elements[-2])
                assert np.isclose(
                    energy_in_hartree * units.Hartree,
                    energy_in_ev,
                    rtol=1e-4,
                )
                final_electronic_energy_hartree.append(energy_in_hartree)
                final_electronic_energy_ev.append(energy_in_ev)
        return final_electronic_energy_hartree[-1]

    @property
    def one_electron_energy(self):
        one_electron_energy_hartree = []
        for line in self.contents:
            if "One Electron Energy:" in line:
                line_elements = line.split()
                energy_in_hartree = float(line_elements[-4])
                energy_in_ev = float(line_elements[-2])
                assert np.isclose(
                    energy_in_hartree * units.Hartree,
                    energy_in_ev,
                    rtol=1e-4,
                )
                one_electron_energy_hartree.append(energy_in_hartree)
        return one_electron_energy_hartree[-1]

    @property
    def two_electron_energy(self):
        two_electron_energy_hartree = []
        for line in self.contents:
            if "Two Electron Energy:" in line:
                line_elements = line.split()
                energy_in_hartree = float(line_elements[-4])
                energy_in_ev = float(line_elements[-2])
                assert np.isclose(
                    energy_in_hartree * units.Hartree,
                    energy_in_ev,
                    rtol=1e-4,
                )
                two_electron_energy_hartree.append(energy_in_hartree)
        return two_electron_energy_hartree[-1]

    @property
    def max_cosx_asymmetry_energy(self):
        max_cosx_asymmetry_energy_hartree = []
        for line in self.contents:
            if "Max COSX asymmetry :" in line:
                energy_in_hartree = float(line.split()[-4])
                max_cosx_asymmetry_energy_hartree.append(energy_in_hartree)
        if len(max_cosx_asymmetry_energy_hartree) != 0:
            return max_cosx_asymmetry_energy_hartree[-1]

    @property
    def potential_energy(self):
        potential_energy_hartree = []
        for line in self.contents:
            if "Potential Energy   :" in line:
                energy_in_hartree = float(line.split()[-4])
                potential_energy_hartree.append(energy_in_hartree)
        if len(potential_energy_hartree) != 0:
            return potential_energy_hartree[-1]

    @property
    def kinetic_energy(self):
        kinetic_energy_hartree = []
        for line in self.contents:
            if "Kinetic Energy     :" in line:
                energy_in_hartree = float(line.split()[-4])
                kinetic_energy_hartree.append(energy_in_hartree)
        if len(kinetic_energy_hartree) != 0:
            return kinetic_energy_hartree[-1]

    @property
    def virial_ratio(self):
        virial_ratios = []
        for line in self.contents:
            if "Virial Ratio       :" in line:
                virial_ratios.append(float(line.split()[-1]))
        if len(virial_ratios) != 0:
            return virial_ratios[-1]

    @property
    def xc_energy(self):
        xc_energy_hartree = []
        for line in self.contents:
            if "E(XC)              :" in line:
                xc_energy_hartree.append(float(line.split()[-2]))
        if len(xc_energy_hartree) != 0:
            return xc_energy_hartree[-1]

    @property
    def dfet_embed_energy(self):
        dfet_embed_energy_hartree = []
        for line in self.contents:
            if "DFET-embed. en.    :" in line:
                dfet_embed_energy_hartree.append(float(line.split()[-2]))
        if len(dfet_embed_energy_hartree) != 0:
            return dfet_embed_energy_hartree[-1]

    @property
    def orbital_occupancy(self):
        _, orbital_occupancy = self._get_orbital_energies_and_occupancy()
        return orbital_occupancy

    @property
    def orbital_energies(self):
        orbital_energies, _ = self._get_orbital_energies_and_occupancy()
        return orbital_energies

    def _get_orbital_energies_and_occupancy(self):
        orbital_occupancy = []
        orbital_energies = []
        for line in self._get_last_orbital_energies_section()[2:]:
            # ignore the lines '----------------' and one empty line that follows
            line_elements = line.split()
            if len(line_elements) == 0:
                break
            if len(line_elements) != 4 or line.startswith("NO"):
                continue
            else:
                occ = int(float(line_elements[1]))
                orbital_occupancy.append(occ)
                energy_in_hartree = float(line_elements[2])
                orbital_energies.append(energy_in_hartree * units.Hartree)
        return orbital_energies, orbital_occupancy

    def _get_last_orbital_energies_section(self):
        """Get the last section of orbital energies"""
        reversed_lines = []
        for line in reversed(self.contents):
            if "ORBITAL ENERGIES" not in line:
                reversed_lines.append(line)
            else:
                break
        return reversed_lines[::-1]

    @property
    def homo_energy(self):
        # get all filled orbitals
        orbitals = list(zip(self.orbital_energies, self.orbital_occupancy))
        occupied_energies = [
            energy for energy, occupancy in orbitals if occupancy == 2
        ]
        # return the highest occupied MO energy
        return max(occupied_energies)

    @property
    def lumo_energy(self):
        # get all empty orbitals
        orbitals = list(zip(self.orbital_energies, self.orbital_occupancy))
        unoccupied_energies = [
            energy for energy, occupancy in orbitals if occupancy == 0
        ]
        # return the lowest unoccupied MO energy
        return min(unoccupied_energies)

    @cached_property
    def fmo_gap(self):
        if self.multiplicity == 1:
            return self.lumo_energy - self.homo_energy
        else:
            # to implement for radical systems
            pass

    @property
    def mulliken_atomic_charges(self):
        all_mulliken_atomic_charges = []
        for i, line_i in enumerate(self.contents):
            mulliken_atomic_charges = {}
            if "MULLIKEN ATOMIC CHARGES" in line_i:
                for line_j in self.contents[i + 2 :]:
                    if "Sum of atomic charges" in line_j:
                        break
                    line_j_elements = line_j.split()
                    element = p.to_element(line_j_elements[1])
                    element_num = f"{element}{line_j_elements[0]}"
                    mulliken_atomic_charges[element_num] = float(
                        line_j_elements[-1]
                    )
                all_mulliken_atomic_charges.append(mulliken_atomic_charges)
        return all_mulliken_atomic_charges[-1]

    @property
    def loewdin_atomic_charges(self):
        all_loewdin_atomic_charges = []
        for i, line_i in enumerate(self.contents):
            loewdin_atomic_charges = {}
            if "LOEWDIN ATOMIC CHARGES" in line_i:
                for line_j in self.contents[i + 2 :]:
                    if "LOEWDIN REDUCED ORBITAL CHARGES" in line_j:
                        break
                    line_j_elements = line_j.split()
                    if len(line_j_elements) == 4:
                        element = p.to_element(line_j_elements[1])
                        element_num = f"{element}{line_j_elements[0]}"
                        loewdin_atomic_charges[element_num] = float(
                            line_j_elements[-1]
                        )
                all_loewdin_atomic_charges.append(loewdin_atomic_charges)
        return all_loewdin_atomic_charges[-1]

    # ** ** ** ** ** ** ** ** ** ** ** ** ** ** *
    # * MAYER POPULATION ANALYSIS *
    # ** ** ** ** ** ** ** ** ** ** ** ** ** ** *
    @property
    def mayer_mulliken_gross_atomic_population(self):
        all_mayer_mulliken_gross_atomic_population = []
        for i, line_i in enumerate(self.contents):
            mayer_mulliken_gross_atomic_population = {}
            if "MAYER POPULATION ANALYSIS" in line_i:
                for line_j in self.contents[i:]:
                    if "TIMINGS" in line_j:
                        break
                    line_j_elements = line_j.split()
                    if len(line_j_elements) == 8:
                        element = p.to_element(line_j_elements[1])
                        element_num = f"{element}{line_j_elements[0]}"
                        mayer_mulliken_gross_atomic_population[element_num] = (
                            float(line_j_elements[2])
                        )
                all_mayer_mulliken_gross_atomic_population.append(
                    mayer_mulliken_gross_atomic_population
                )
        return all_mayer_mulliken_gross_atomic_population[-1]

    @property
    def mayer_total_nuclear_charge(self):
        all_mayer_total_nuclear_charge = []
        for i, line_i in enumerate(self.contents):
            mayer_total_nuclear_charge = {}
            if "MAYER POPULATION ANALYSIS" in line_i:
                for line_j in self.contents[i:]:
                    if "TIMINGS" in line_j:
                        break
                    line_j_elements = line_j.split()
                    if len(line_j_elements) == 8:
                        element = p.to_element(line_j_elements[1])
                        element_num = f"{element}{line_j_elements[0]}"
                        mayer_total_nuclear_charge[element_num] = float(
                            line_j_elements[3]
                        )
                all_mayer_total_nuclear_charge.append(
                    mayer_total_nuclear_charge
                )
        return all_mayer_total_nuclear_charge[-1]

    @property
    def mayer_mulliken_gross_atomic_charge(self):
        all_mayer_mulliken_gross_atomic_charge = []
        for i, line_i in enumerate(self.contents):
            mayer_mulliken_gross_atomic_charge = {}
            if "MAYER POPULATION ANALYSIS" in line_i:
                for line_j in self.contents[i:]:
                    if "TIMINGS" in line_j:
                        break
                    line_j_elements = line_j.split()
                    if len(line_j_elements) == 8:
                        element = p.to_element(line_j_elements[1])
                        element_num = f"{element}{line_j_elements[0]}"
                        mayer_mulliken_gross_atomic_charge[element_num] = (
                            float(line_j_elements[4])
                        )
                all_mayer_mulliken_gross_atomic_charge.append(
                    mayer_mulliken_gross_atomic_charge
                )
        return all_mayer_mulliken_gross_atomic_charge[-1]

    @property
    def mayer_total_valence(self):
        all_mayer_total_valence = []
        for i, line_i in enumerate(self.contents):
            mayer_total_valence = {}
            if "MAYER POPULATION ANALYSIS" in line_i:
                for line_j in self.contents[i:]:
                    if "TIMINGS" in line_j:
                        break
                    line_j_elements = line_j.split()
                    if len(line_j_elements) == 8:
                        element = p.to_element(line_j_elements[1])
                        element_num = f"{element}{line_j_elements[0]}"
                        mayer_total_valence[element_num] = float(
                            line_j_elements[5]
                        )
                all_mayer_total_valence.append(mayer_total_valence)
        return all_mayer_total_valence[-1]

    @property
    def mayer_bonded_valence(self):
        all_mayer_bonded_valence = []
        for i, line_i in enumerate(self.contents):
            mayer_bonded_valence = {}
            if "MAYER POPULATION ANALYSIS" in line_i:
                for line_j in self.contents[i:]:
                    if "TIMINGS" in line_j:
                        break
                    line_j_elements = line_j.split()
                    if len(line_j_elements) == 8:
                        element = p.to_element(line_j_elements[1])
                        element_num = f"{element}{line_j_elements[0]}"
                        mayer_bonded_valence[element_num] = float(
                            line_j_elements[6]
                        )
                all_mayer_bonded_valence.append(mayer_bonded_valence)
        return all_mayer_bonded_valence[-1]

    @property
    def mayer_free_valence(self):
        all_mayer_free_valence = []
        for i, line_i in enumerate(self.contents):
            mayer_free_valence = {}
            if "MAYER POPULATION ANALYSIS" in line_i:
                for line_j in self.contents[i + 1 :]:
                    if "TIMINGS" in line_j:
                        break
                    line_j_elements = line_j.split()
                    if len(line_j_elements) == 8:
                        element = p.to_element(line_j_elements[1])
                        element_num = f"{element}{line_j_elements[0]}"
                        mayer_free_valence[element_num] = float(
                            line_j_elements[-1]
                        )
                all_mayer_free_valence.append(mayer_free_valence)
        return all_mayer_free_valence[-1]

    @property
    def mayer_bond_orders_larger_than_zero_point_one(self):
        """Find the bonds with bond orders.

        Given input example:
         Mayer bond orders larger than 0.100000
        B(  0-O ,  1-H ) :   0.9959 B(  0-O ,  2-H ) :   0.9959.
        """

        from chemsmart.utils.repattern import mayer_bond_order_segment_pattern

        all_mayer_bond_orders_larger_than_zero_point_one = []

        for i, line_i in enumerate(self.contents):
            mayer_bond_orders_larger_than_zero_point_one = {}
            if "Mayer bond orders larger than 0.100000" in line_i:
                pattern = re.compile(mayer_bond_order_segment_pattern)

                for line_j in self.contents[i + 1 :]:
                    if len(line_j) == 0:
                        break
                    matches = pattern.findall(line_j)
                    for match in matches:
                        formatted_key = (
                            f"B({match[1]}{match[0]},{match[3]}{match[2]})"
                        )
                        formatted_value = float(match[4])
                        mayer_bond_orders_larger_than_zero_point_one[
                            formatted_key
                        ] = formatted_value
                all_mayer_bond_orders_larger_than_zero_point_one.append(
                    mayer_bond_orders_larger_than_zero_point_one
                )
        return all_mayer_bond_orders_larger_than_zero_point_one[-1]

    # ** ** ** ** ** ** ** ** ** ** ** ** ** ** *
    # * HIRSHFELD ANALYSIS *
    # ** ** ** ** ** ** ** ** ** ** ** ** ** ** *
    @property
    def total_integrated_alpha_density(self):
        all_hirshfeld_alpha_density = []
        for i, line_i in enumerate(self.contents):
            if "HIRSHFELD ANALYSIS" in line_i:
                for line_j in self.contents[i + 3 :]:
                    if len(line_j) == 0:
                        break
                    if "Total integrated alpha density" in line_j:
                        all_hirshfeld_alpha_density.append(
                            float(line_j.split()[-1])
                        )
        return all_hirshfeld_alpha_density[-1]

    @property
    def total_integrated_beta_density(self):
        all_hirshfeld_beta_density = []
        for i, line_i in enumerate(self.contents):
            if "HIRSHFELD ANALYSIS" in line_i:
                for line_j in self.contents[i + 3 :]:
                    if len(line_j) == 0:
                        break
                    if "Total integrated beta density" in line_j:
                        all_hirshfeld_beta_density.append(
                            float(line_j.split()[-1])
                        )
        return all_hirshfeld_beta_density[-1]

    def _get_hirshfeld_charges_and_spins(self):
        all_hirshfeld_charges = []
        all_hirshfeld_spins = []
        for i, line_i in enumerate(self.contents):
            hirshfeld_charges = {}
            hirshfeld_spins = {}
            if "HIRSHFELD ANALYSIS" in line_i:
                for line_j in self.contents[i + 6 :]:
                    if len(line_j) == 0:
                        break
                    line_j_elements = line_j.split()
                    if len(line_j_elements) == 4:
                        dict_key = (
                            f"{line_j_elements[1]}{int(line_j_elements[0])+1}"
                        )
                        charge_value = float(line_j_elements[2])
                        hirshfeld_charges[dict_key] = charge_value

                        spin_value = float(line_j_elements[3])
                        hirshfeld_spins[dict_key] = spin_value

                all_hirshfeld_charges.append(hirshfeld_charges)
                all_hirshfeld_spins.append(hirshfeld_spins)
        return all_hirshfeld_charges[-1], all_hirshfeld_spins[-1]

    @property
    def hirshfeld_charges(self):
        hirshfeld_charges, _ = self._get_hirshfeld_charges_and_spins()
        return hirshfeld_charges

    @property
    def hirshfeld_spin_densities(self):
        _, hirshfeld_spins = self._get_hirshfeld_charges_and_spins()
        return hirshfeld_spins

    # ** ** ** ** ** ** ** ** ** ** ** ** ** ** *
    # *     ORCA property calculations      *
    # ** ** ** ** ** ** ** ** ** ** ** ** ** ** *
    @property
    def dipole_moment_electric_contribution(self):
        all_dipole_moment_electric_contribution = []
        for i, line_i in enumerate(self.contents):
            dipole_moment = np.zeros((3, 1))
            if line_i == "DIPOLE MOMENT":
                for line_j in self.contents[i + 3 :]:
                    if len(line_j) == 0:
                        break
                    if "Electronic contribution:" in line_j:
                        line_j_elements = line_j.split()
                        dipole_moment = np.array(
                            [
                                float(line_j_elements[-3]),
                                float(line_j_elements[-2]),
                                float(line_j_elements[-1]),
                            ]
                        )
                all_dipole_moment_electric_contribution.append(dipole_moment)
        return all_dipole_moment_electric_contribution[-1]

    @property
    def dipole_moment_nuclear_contribution(self):
        all_dipole_moment_nuclear_contribution = []
        for i, line_i in enumerate(self.contents):
            dipole_moment = np.zeros((3, 1))
            if line_i == "DIPOLE MOMENT":
                for line_j in self.contents[i + 3 :]:
                    if len(line_j) == 0:
                        break
                    if "Nuclear contribution   :" in line_j:
                        line_j_elements = line_j.split()
                        dipole_moment = np.array(
                            [
                                float(line_j_elements[-3]),
                                float(line_j_elements[-2]),
                                float(line_j_elements[-1]),
                            ]
                        )
                all_dipole_moment_nuclear_contribution.append(dipole_moment)
        return all_dipole_moment_nuclear_contribution[-1]

    @property
    def total_dipole_moment(self):
        all_dipole_moment = []
        for i, line_i in enumerate(self.contents):
            dipole_moment = np.zeros((3, 1))
            if line_i == "DIPOLE MOMENT":
                for line_j in self.contents[i + 3 :]:
                    if len(line_j) == 0:
                        break
                    if "Total Dipole Moment    :" in line_j:
                        line_j_elements = line_j.split()
                        dipole_moment = np.array(
                            [
                                float(line_j_elements[-3]),
                                float(line_j_elements[-2]),
                                float(line_j_elements[-1]),
                            ]
                        )
                all_dipole_moment.append(dipole_moment)
        return all_dipole_moment[-1]

    @property
    def dipole_moment_in_au(self):
        all_dipole_moment = []
        for i, line_i in enumerate(self.contents):
            dipole_moment = 0.0
            if line_i == "DIPOLE MOMENT":
                for line_j in self.contents[i + 3 :]:
                    if len(line_j) == 0:
                        break
                    if "Magnitude (a.u.)       :" in line_j:
                        line_j_elements = line_j.split()
                        dipole_moment = float(line_j_elements[-1])
                all_dipole_moment.append(dipole_moment)
        return all_dipole_moment[-1]

    @property
    def dipole_moment_in_debye(self):
        all_dipole_moment = []
        for i, line_i in enumerate(self.contents):
            dipole_moment = 0.0
            if line_i == "DIPOLE MOMENT":
                for line_j in self.contents[i + 3 :]:
                    if len(line_j) == 0:
                        break
                    if "Magnitude (Debye)      :" in line_j:
                        line_j_elements = line_j.split()
                        dipole_moment = float(line_j_elements[-1])
                all_dipole_moment.append(dipole_moment)
        return all_dipole_moment[-1]

    @property
    def dipole_moment_along_axis_in_au(self):
        all_dipole_moment = []
        for i, line_i in enumerate(self.contents):
            dipole_moment = np.zeros((3, 1))
            if line_i == "Dipole components along the rotational axes:":
                for line_j in self.contents[i:]:
                    if len(line_j) == 0:
                        break
                    if "x,y,z [a.u.] :" in line_j:
                        line_j_elements = line_j.split()
                        dipole_moment = np.array(
                            [
                                float(line_j_elements[-3]),
                                float(line_j_elements[-2]),
                                float(line_j_elements[-1]),
                            ]
                        )
                all_dipole_moment.append(dipole_moment)
        return all_dipole_moment[-1]

    @property
    def dipole_moment_along_axis_in_debye(self):
        all_dipole_moment = []
        for i, line_i in enumerate(self.contents):
            dipole_moment = np.zeros((3, 1))
            if line_i == "Dipole components along the rotational axes:":
                for line_j in self.contents[i:]:
                    if len(line_j) == 0:
                        break
                    if "x,y,z [Debye]:" in line_j:
                        line_j_elements = line_j.split()
                        dipole_moment = np.array(
                            [
                                float(line_j_elements[-3]),
                                float(line_j_elements[-2]),
                                float(line_j_elements[-1]),
                            ]
                        )
                all_dipole_moment.append(dipole_moment)
        return all_dipole_moment[-1]

    @property
    def rotational_constants_in_wavenumbers(self):
        all_rotational_constants_in_wavenumbers = []
        for i, line_i in enumerate(self.contents):
            rotational_constants_in_wavenumbers = []
            if line_i == "Rotational spectrum":
                for line_j in self.contents[i + 3 :]:
                    if len(line_j) == 0:
                        break
                    if "Rotational constants in cm-1:" in line_j:
                        line_j_elements = line_j.split()
                        for line_j_element in line_j_elements:
                            if is_float(line_j_element):
                                rotational_constants_in_wavenumbers.append(
                                    float(line_j_element)
                                )  # noqa: PERF401
                        all_rotational_constants_in_wavenumbers.append(
                            rotational_constants_in_wavenumbers
                        )
        return all_rotational_constants_in_wavenumbers[-1]

    @property
    def moments_of_inertia(self):
        all_moments_of_inertia = [
            units._hplanck
            / (8 * np.pi**2 * units._c * 1e2 * B)
            / (units._amu * (units.Ang / units.m) ** 2)
            for B in self.rotational_constants_in_wavenumbers
        ]
        return all_moments_of_inertia

    @property
    def rotational_constants_in_MHz(self):
        all_rotational_constants_in_MHz = []
        for i, line_i in enumerate(self.contents):
            rotational_constants_in_MHz = []
            if line_i == "Rotational spectrum":
                for line_j in self.contents[i + 3 :]:
                    if len(line_j) == 0:
                        break
                    if "Rotational constants in MHz :" in line_j:
                        line_j_elements = line_j.split()
                        for line_j_element in line_j_elements:
                            if is_float(line_j_element):
                                rotational_constants_in_MHz.append(
                                    float(line_j_element)
                                )  # noqa: PERF401
                        all_rotational_constants_in_MHz.append(
                            rotational_constants_in_MHz
                        )
        return all_rotational_constants_in_MHz[-1]

    @property
    def vibrational_frequencies(self):
        vibrational_frequencies = []
        for i, line_i in enumerate(self.contents):
            if line_i == "VIBRATIONAL FREQUENCIES":
                for line_j in self.contents[i + 5 :]:
                    if "----------" in line_j:
                        break
                    # if 'Rotational constants in MHz :' in line_j:
                    line_j_elements = line_j.split()
                    if (
                        len(line_j_elements) != 0
                        and float(line_j_elements[1]) != 0
                    ):
                        vibrational_frequencies.append(
                            float(line_j_elements[1])
                        )
                return vibrational_frequencies
        return None

    @property
    def vib_freq_scale_factor(self):
        for i, line_i in enumerate(self.contents):
            if line_i == "VIBRATIONAL FREQUENCIES":
                for line_j in self.contents[i:]:
                    if "Scaling factor for frequencies =" in line_j:
                        line_j_elements = line_j.split()
                        return float(line_j_elements[-3])
        return None

    @property
    def molar_absorption_coefficients(self):
        """Eps  in units L/(mol*cm).

        The value under “eps” is the molar absorption coefficient, usually represented as ε.
        This number is directly proportional to the intensity of a given fundamental in an IR spectrum
        and is what is plotted by orca mapspc.
        """
        molar_absorption_coefficients = [
            0.0 for freq in self.vibrational_frequencies if freq == 0.0
        ]

        for i, line_i in enumerate(self.optimized_output_lines):
            if line_i == "IR SPECTRUM":
                for line_j in self.optimized_output_lines[i + 6 :]:
                    if (
                        "* The epsilon (eps) is given for a Dirac delta lineshape."
                        in line_j
                    ):
                        break
                    line_j_elements = line_j.split()
                    if len(line_j_elements) != 0:
                        molar_absorption_coefficients.append(
                            float(line_j_elements[2])
                        )
                return molar_absorption_coefficients
        return None

    @property
    def integrated_absorption_coefficients(self):
        """Units of km/mol.

        The values under “Int” are the integrated absorption coefficient [J. Comput. Chem., 2002, 23, 895.].
        """
        integrated_absorption_coefficients = [
            0.0 for freq in self.vibrational_frequencies if freq == 0.0
        ]

        for i, line_i in enumerate(self.optimized_output_lines):
            if line_i == "IR SPECTRUM":
                for line_j in self.optimized_output_lines[i + 6 :]:
                    if (
                        "* The epsilon (eps) is given for a Dirac delta lineshape."
                        in line_j
                    ):
                        break
                    line_j_elements = line_j.split()
                    if len(line_j_elements) != 0:
                        integrated_absorption_coefficients.append(
                            float(line_j_elements[3])
                        )
                return integrated_absorption_coefficients
        return None

    @property
    def transition_dipole_deriv_norm(self):
        """Units of a.u.

        “T**2” are the norm of the transition dipole derivatives,.
        """
        transition_dipole_deriv_norm = [
            0.0 for freq in self.vibrational_frequencies if freq == 0.0
        ]

        for i, line_i in enumerate(self.optimized_output_lines):
            if line_i == "IR SPECTRUM":
                for line_j in self.optimized_output_lines[i + 6 :]:
                    if (
                        "* The epsilon (eps) is given for a Dirac delta lineshape."
                        in line_j
                    ):
                        break
                    line_j_elements = line_j.split()
                    if len(line_j_elements) != 0:
                        transition_dipole_deriv_norm.append(
                            float(line_j_elements[4])
                        )
                return transition_dipole_deriv_norm
        return None

    @property
    def num_translation_and_rotation_modes(self):
        for i, line_i in enumerate(self.contents):
            if line_i == "IR SPECTRUM":
                for line_j in self.contents[i + 6 :]:
                    if (
                        "The first frequency considered to be a vibration is"
                        in line_j
                    ):
                        line_j_elements = line_j.split()
                        return int(line_j_elements[-1])
        return None

    @property
    def num_vibration_modes(self):
        for i, line_i in enumerate(self.contents):
            if line_i == "IR SPECTRUM":
                for line_j in self.contents[i + 6 :]:
                    if (
                        "The total number of vibrations considered is"
                        in line_j
                    ):
                        line_j_elements = line_j.split()
                        return int(line_j_elements[-1])
        return None

    # ** ** ** ** ** ** ** ** ** ** ** ** ** ** *
    # *     THERMOCHEMISTRY      *
    # ** ** ** ** ** ** ** ** ** ** ** ** ** ** *
    @property
    def temperature_in_K(self):
        for i, line_i in enumerate(self.contents):
            if "THERMOCHEMISTRY" in line_i:
                for line_j in self.contents[i + 3 :]:
                    if "Temperature" in line_j:
                        line_j_elements = line_j.split()
                        return float(line_j_elements[-2])
        return None

    @property
    def pressure_in_atm(self):
        for i, line_i in enumerate(self.contents):
            if "THERMOCHEMISTRY" in line_i:
                for line_j in self.contents[i + 3 :]:
                    if "Pressure" in line_j:
                        line_j_elements = line_j.split()
                        return float(line_j_elements[-2])
        return None

    @property
    def total_mass_in_amu(self):
        for i, line_i in enumerate(self.contents):
            if "THERMOCHEMISTRY" in line_i:
                for line_j in self.contents[i + 3 :]:
                    if "Total Mass" in line_j:
                        line_j_elements = line_j.split()
                        return float(line_j_elements[-2])
        return None

    @property
    def mass(self):
        return self.total_mass_in_amu

    @property
    def internal_energy(self):
        """The inner energy is: U= E(el) + E(ZPE) + E(vib) + E(rot) + E(trans).

        E(el) = E(kin-el) + E(nuc-el) + E(el-el) + E(nuc-nuc)  is the total energy from the electronic structure
            calculation
        E(ZPE)  - the the zero temperature vibrational energy from the frequency calculation
        E(vib)  - the the finite temperature correction to E(ZPE) due to population of excited vibrational states
        E(rot)  - is the rotational thermal energy
        E(trans)- is the translational thermal energy.
        """
        for i, line_i in enumerate(self.contents):
            if "INNER ENERGY" in line_i:
                for line_j in self.contents[i:]:
                    if "Total thermal energy" in line_j:
                        line_j_elements = line_j.split()
                        internal_energy_in_Hartree = float(line_j_elements[-2])
                        return internal_energy_in_Hartree * units.Hartree
        return None

    @property
    def electronic_energy(self):
        """E(el) = E(kin-el) + E(nuc-el) + E(el-el) + E(nuc-nuc).

        Total energy from the electronic structure calculation.
        """
        for i, line_i in enumerate(self.contents):
            if "INNER ENERGY" in line_i:
                for line_j in self.contents[i:]:
                    if "Electronic energy" in line_j:
                        line_j_elements = line_j.split()
                        electronic_energy_in_Hartree = float(
                            line_j_elements[-2]
                        )
                        return electronic_energy_in_Hartree * units.Hartree
        return None

    @property
    def zero_point_energy(self):
        """E(ZPE)  - the the zero temperature vibrational energy from the frequency calculation."""
        for i, line_i in enumerate(self.contents):
            if "INNER ENERGY" in line_i:
                for line_j in self.contents[i:]:
                    if "Zero point energy" in line_j:
                        line_j_elements = line_j.split()
                        zpe_in_Hartree = float(line_j_elements[-4])
                        return zpe_in_Hartree * units.Hartree
        return None

    @property
    def thermal_vibration_correction(self):
        """E(vib)  - the the finite temperature correction to E(ZPE) due to population of excited vibrational states."""
        for i, line_i in enumerate(self.contents):
            if "INNER ENERGY" in line_i:
                for line_j in self.contents[i:]:
                    if "Thermal vibrational correction" in line_j:
                        line_j_elements = line_j.split()
                        thermal_vibration_correction_in_Hartree = float(
                            line_j_elements[-4]
                        )
                        return (
                            thermal_vibration_correction_in_Hartree
                            * units.Hartree
                        )
        return None

    @property
    def thermal_rotation_correction(self):
        """E(rot)  - is the rotational thermal energy."""
        for i, line_i in enumerate(self.contents):
            if "INNER ENERGY" in line_i:
                for line_j in self.contents[i:]:
                    if "Thermal rotational correction" in line_j:
                        line_j_elements = line_j.split()
                        thermal_rotation_correction_energy_in_Hartree = float(
                            line_j_elements[-4]
                        )
                        return (
                            thermal_rotation_correction_energy_in_Hartree
                            * units.Hartree
                        )
        return None

    @property
    def thermal_translation_correction(self):
        """E(trans)- is the translational thermal energy."""
        for i, line_i in enumerate(self.contents):
            if "INNER ENERGY" in line_i:
                for line_j in self.contents[i:]:
                    if "Thermal translational correction" in line_j:
                        line_j_elements = line_j.split()
                        thermal_translation_correction_in_Hartree = float(
                            line_j_elements[-4]
                        )
                        return (
                            thermal_translation_correction_in_Hartree
                            * units.Hartree
                        )
        return None

    @property
    def total_thermal_correction_due_to_trans_rot_vib(self):
        return (
            self.thermal_translation_correction
            + self.thermal_rotation_correction
            + self.thermal_vibration_correction
        )

    @property
    def total_correction(self):
        """Total correction due to Thermal (trans, rot, vib) + ZPE."""
        return (
            self.thermal_translation_correction
            + self.thermal_rotation_correction
            + self.thermal_vibration_correction
            + self.zero_point_energy
        )

    @property
    def enthalpy(self):
        """The enthalpy is H = U + kB*T.

        kB is Boltzmann's constant.
        """
        for i, line_i in enumerate(self.contents):
            if line_i == "ENTHALPY":
                for line_j in self.contents[i:]:
                    if "Total Enthalpy" in line_j:
                        line_j_elements = line_j.split()
                        enthalpy_in_Hartree = float(line_j_elements[-2])
                        return enthalpy_in_Hartree * units.Hartree
        return None

    @property
    def thermal_enthalpy_correction(self):
        """kB*T term in the enthalpy is H = U + kB*T.

        kB is Boltzmann's constant.
        """
        for i, line_i in enumerate(self.contents):
            if line_i == "ENTHALPY":
                for line_j in self.contents[i:]:
                    if "Thermal Enthalpy correction" in line_j:
                        line_j_elements = line_j.split()
                        thermal_enthalpy_correction_in_Hartree = float(
                            line_j_elements[-4]
                        )
                        return (
                            thermal_enthalpy_correction_in_Hartree
                            * units.Hartree
                        )
        return None

    @property
    def rotational_symmetry_number(self):
        """Obtain the rotational symmetry number from the output file."""
        for i, line_i in enumerate(self.contents):
            if line_i == "ENTHALPY":
                for line_j in self.contents[i:]:
                    if (
                        "Point Group:" in line_j
                        and "Symmetry Number:" in line_j
                    ):
                        line_j_elements = line_j.split()
                        rotational_symmetry_number = int(
                            line_j_elements[-1].strip()
                        )
                        return rotational_symmetry_number
        return None

    @property
    def electronic_entropy_no_temperature_in_SI(self):
        """Return electronic entropy in J/mol/K."""
        for i, line_i in enumerate(self.contents):
            if line_i == "ENTROPY":
                for line_j in self.contents[i + 10 :]:
                    if "Electronic entropy" in line_j:
                        line_j_elements = line_j.split()
                        electronic_entropy_hartree = float(line_j_elements[-4])
                        electronic_entropy_J_per_mol = (
                            electronic_entropy_hartree
                            * units.Hartree
                            * units.mol
                            / units.J
                        )
                        return (
                            electronic_entropy_J_per_mol
                            / self.temperature_in_K
                        )
        return None

    @property
    def vibrational_entropy_no_temperature_in_SI(self):
        """Return vibrational entropy in J/mol/K."""
        for i, line_i in enumerate(self.contents):
            if line_i == "ENTROPY":
                for line_j in self.contents[i + 10 :]:
                    if "Vibrational entropy" in line_j:
                        line_j_elements = line_j.split()
                        vibrational_entropy_hartree = float(
                            line_j_elements[-4]
                        )
                        vibrational_entropy_J_per_mol = (
                            vibrational_entropy_hartree
                            * units.Hartree
                            * units.mol
                            / units.J
                        )
                        return (
                            vibrational_entropy_J_per_mol
                            / self.temperature_in_K
                        )
        return None

    @property
    def rotational_entropy_no_temperature_in_SI(self):
        """Return rotational entropy in J/mol/K."""
        for i, line_i in enumerate(self.contents):
            if line_i == "ENTROPY":
                for line_j in self.contents[i + 10 :]:
                    if "Rotational entropy" in line_j:
                        line_j_elements = line_j.split()
                        rotational_entropy_hartree = float(line_j_elements[-4])
                        rotational_entropy_J_per_mol = (
                            rotational_entropy_hartree
                            * units.Hartree
                            * units.mol
                            / units.J
                        )
                        return (
                            rotational_entropy_J_per_mol
                            / self.temperature_in_K
                        )
        return None

    @property
    def translational_entropy_no_temperature_in_SI(self):
        """Return translational entropy in J/mol/K."""
        for i, line_i in enumerate(self.contents):
            if line_i == "ENTROPY":
                for line_j in self.contents[i + 10 :]:
                    if "Translational entropy" in line_j:
                        line_j_elements = line_j.split()
                        translational_entropy_hartree = float(
                            line_j_elements[-4]
                        )
                        translational_entropy_J_per_mol = (
                            translational_entropy_hartree
                            * units.Hartree
                            * units.mol
                            / units.J
                        )
                        return (
                            translational_entropy_J_per_mol
                            / self.temperature_in_K
                        )
        return None

    @property
    def entropy_in_J_per_mol_per_K(self):
        return (
            self.electronic_entropy_no_temperature_in_SI
            + self.translational_entropy_no_temperature_in_SI
            + self.rotational_entropy_no_temperature_in_SI
            + self.vibrational_entropy_no_temperature_in_SI
        )

    @property
    def entropy_TS(self):
        """The entropy contributions are T*S = T*(S(el)+S(vib)+S(rot)+S(trans)).

        ALREADY MULTIPLIED BY TEMPERATURE.
        The entropies will be listed as multiplied by the temperature to get units of energy.
        """
        for i, line_i in enumerate(self.contents):
            if line_i == "ENTROPY":
                for line_j in self.contents[i + 10 :]:
                    if "Final entropy term" in line_j:
                        line_j_elements = line_j.split()
                        entropy_hartree = float(line_j_elements[-4])
                        return entropy_hartree * units.Hartree
        return None

    @property
    def rotational_entropy_symmetry_correction_J_per_mol_per_K(self):
        """Return rotational entropy in J/mol/K for different symmetry numbers sn=1-12."""
        rotational_entropy_symmetry_correction_J_per_mol_per_K = {}
        for i, line_i in enumerate(self.contents):
            if "rotational entropy values for sn=1,12 :" in line_i:
                for line_j in self.contents[i + 2 :]:  # i+2 onwards
                    if "-------------------" in line_j:
                        break
                    new_line = line_j.replace("=", " ")
                    line_j_elements = new_line.split()
                    rotational_entropy_hartree = float(line_j_elements[-4])
                    rotational_entropy_J_per_mol = (
                        rotational_entropy_hartree
                        * units.Hartree
                        * units.mol
                        / units.J
                    )
                    rotational_entropy_J_per_mol_per_K = (
                        rotational_entropy_J_per_mol / self.temperature_in_K
                    )
                    rotational_entropy_J_per_mol_per_K = round(
                        rotational_entropy_J_per_mol_per_K, 6
                    )
                    rotational_entropy_symmetry_correction_J_per_mol_per_K[
                        int(line_j_elements[2])
                    ] = rotational_entropy_J_per_mol_per_K
                return rotational_entropy_symmetry_correction_J_per_mol_per_K
        return None

    @property
    def gibbs_free_energy(self):
        """The Gibbs free energy is G = H - T*S."""
        for i, line_i in enumerate(self.contents):
            if line_i == "GIBBS FREE ENERGY":
                for line_j in self.contents[i:]:
                    if "Final Gibbs free energy" in line_j:
                        line_j_elements = line_j.split()
                        entropy_hartree = float(line_j_elements[-2])
                        return entropy_hartree * units.Hartree
        return None

    # Below gives computing time/resources used by ORCA
    @cached_property
    def elapsed_walltime_by_jobs(self):
        elapsed_walltimes = []
        for line in self.contents:
            if line.startswith("TOTAL RUN TIME:"):
                elapsed_walltime = []
                n_days = float(line.split("days")[0].strip().split()[-1])
                elapsed_walltime.append(n_days * 24)
                n_hours = float(line.split("hours")[0].strip().split()[-1])
                elapsed_walltime.append(n_hours)
                n_minutes = float(line.split("minutes")[0].strip().split()[-1])
                elapsed_walltime.append(n_minutes / 60)
                n_seconds = float(line.split("seconds")[0].strip().split()[-1])
                elapsed_walltime.append(n_seconds / 3600)
                elapsed_walltimes.append(sum(elapsed_walltime))
        return elapsed_walltimes

    @cached_property
    def total_elapsed_walltime(self):
        return round(sum(self.elapsed_walltime_by_jobs), 1)

    @cached_property
    def cpu_runtime_by_jobs_core_hours(self):
        """CPU run time in core hours is total run time in hours times num
        of parallel processors."""
        # find the number of processors used
        for line in self.contents:
            if (
                "Program running with" in line
                and "parallel MPI-processes" in line
            ):
                match = re.search(orca_nproc_used_line_pattern, line)
                if match:
                    n_processors = int(match.group(1))
                    cpu_times = n_processors * self.total_elapsed_walltime
                    return cpu_times
            else:
                return self.total_elapsed_walltime

    @cached_property
    def service_units_by_jobs(self):
        """SUs defined as the JOB CPU time in hours."""
        return round(self.cpu_runtime_by_jobs_core_hours, 2)

    @cached_property
    def total_core_hours(self):
        return round(self.cpu_runtime_by_jobs_core_hours, 2)

    @cached_property
    def total_service_unit(self):
        return self.total_core_hours


class ORCAEngradFile(ORCAFileMixin):
    def __init__(self, filename):
        self.filename = filename
        """ Obtain energy and gradient of ORCA calculation"""
        self.natoms = self._get_natoms()
        self.energy = self._get_energy()
        self.gradient = self._get_gradient()
        self.molecule = self._get_molecule()

    def _get_natoms(self):
        for i, line in enumerate(self.contents):
            if "Number of atoms" in line:
                # check 3 lines following the match
                for content in self.contents[i + 1 : i + 4]:
                    try:
                        return int(content.split()[0])
                    except ValueError:
                        pass
        return None

    def _get_energy(self):
        for i, line in enumerate(self.contents):
            if (
                "current total energy" in line
            ):  # in engrad file (all lower case)
                # check 3 lines following the match
                for content in self.contents[i + 1 : i + 4]:
                    try:
                        energy_in_hartree = float(content.split()[0])
                        return energy_in_hartree
                    except ValueError:
                        pass
        return None

    def _get_gradient(self):
        for i, line in enumerate(self.contents):
            if "current gradient" in line:
                # check 3N + 3 lines following the match, where N is number of atoms
                grad_data = []
                for content in self.contents[i + 1 : i + 3 * self.natoms + 4]:
                    try:
                        grad_value = float(
                            content.split()[0]
                        )  # in Hartree/Bohr
                        grad_data.append(grad_value)
                    except ValueError:
                        pass
                return np.array(grad_data).reshape(self.natoms, 3)
        return None

    def _get_molecule(self):
        for i, line in enumerate(self.contents):
            if (
                "atomic numbers and current coordinates" in line
            ):  # in engrad file (all lower case)
                # read all the lines till the end
                symbols = []
                coords_tuple = []
                for content in self.contents[i + 1 :]:
                    if content.startswith("#") or len(content) == 0:
                        pass
                    try:
                        symbol = p.to_symbol(int(content.split()[0]))
                        symbols.append(symbol)
                        x_coord = (
                            float(content.split()[1]) * units.Bohr
                        )  # convert to Angstrom
                        y_coord = (
                            float(content.split()[2]) * units.Bohr
                        )  # convert to Angstrom
                        z_coord = (
                            float(content.split()[3]) * units.Bohr
                        )  # convert to Angstrom
                        coords_tuple.append((x_coord, y_coord, z_coord))
                    except ValueError:
                        pass
                return Molecule.from_symbols_and_positions_and_pbc_conditions(
                    list_of_symbols=symbols, positions=coords_tuple
                )
        return None<|MERGE_RESOLUTION|>--- conflicted
+++ resolved
@@ -517,31 +517,10 @@
         """Obtain all structures in ORCA output file, including intermediate points if present.
         Include corresponding energies and forces where available."""
 
-<<<<<<< HEAD
-        def create_molecule_list(orientations, num_structures):
-            """Helper function to create Molecule objects."""
-            if self.forces is not None:
-                forces = self.forces
-            else:
-                forces = [None] * num_structures
-
-            return [
-                Molecule(
-                    symbols=self.symbols,
-                    positions=orientations[i],
-                    charge=self.charge,
-                    multiplicity=self.multiplicity,
-                    energy=self.energies[i],
-                    forces=forces[i],
-                )
-                for i in range(num_structures)
-            ]
-=======
         # Extract all raw structure data
         orientations = self._get_all_orientations()
         if not orientations:
             return []  # No structures found
->>>>>>> 402a839d
 
         # Clean duplicate structures (e.g., last structure might repeat in some cases)
         clean_duplicate_structure(orientations)
@@ -565,30 +544,7 @@
 
         # Handle job termination
         if self.normal_termination:
-<<<<<<< HEAD
-            if (
-                len(orientations) == 1
-            ):  # normal termination and has only one structure --> SP Job
-                return all_structures
-            num_structures_to_use = len(orientations) - 1
-            orientations = orientations[:-1]
-            molecules_list = create_molecule_list(
-                orientations=orientations,
-                num_structures=num_structures_to_use,
-            )
-            optimized_molecule = Molecule(
-                symbols=self.symbols,
-                positions=orientations[-1],
-                charge=self.charge,
-                multiplicity=self.multiplicity,
-                energy=self.energies[-1],
-                forces=None,
-            )  # last gradient/forces calculation is not done, if the geometry is optimized
-            molecules_list.append(optimized_molecule)
-            return molecules_list
-=======
             num_structures = len(orientations)
->>>>>>> 402a839d
         else:
             # For abnormal termination, exclude the last structure (likely incomplete)
             num_structures = max(0, len(orientations) - 1)
@@ -858,13 +814,13 @@
                     if "Total Energy       :" in line_j:
                         line_j_elements = line_j.split()
                         energy_in_hartree = float(line_j_elements[-4])
-                        energy_in_ev = float(line_j_elements[-2])
+                        energy_in_eV = float(line_j_elements[-2])
                         assert math.isclose(
                             energy_in_hartree * units.Hartree,
-                            energy_in_ev,
+                            energy_in_eV,
                             rel_tol=1e-4,
                         )
-                        return energy_in_hartree
+                        return energy_in_hartree * units.Hartree
 
     @property
     def _get_sp_scf_energy(self):
@@ -873,13 +829,13 @@
                 if "Total Energy       :" in line:
                     line_elements = line.split()
                     energy_in_hartree = float(line_elements[-4])
-                    energy_in_ev = float(line_elements[-2])
+                    energy_in_eV = float(line_elements[-2])
                     assert math.isclose(
                         energy_in_hartree * units.Hartree,
-                        energy_in_ev,
+                        energy_in_eV,
                         rel_tol=1e-4,
                     )
-                    return energy_in_hartree
+                    return energy_in_hartree * units.Hartree
 
     @property
     def final_scf_energy(self):
@@ -898,75 +854,80 @@
         for line in self.contents:
             if "FINAL SINGLE POINT ENERGY" in line:
                 sp_energy_in_hartree = float(line.split()[-1])
-                return sp_energy_in_hartree
+                # convert hartree to eV
+                return sp_energy_in_hartree * units.Hartree
 
     @property
     def final_nuclear_repulsion(self):
         final_nuclear_repulsion_hartree = []
-        final_nuclear_repulsion_ev = []
+        final_nuclear_repulsion_eV = []
         for line in self.contents:
             if "Nuclear Repulsion  :" in line:
                 line_elements = line.split()
                 energy_in_hartree = float(line_elements[-4])
-                energy_in_ev = float(line_elements[-2])
+                energy_in_eV = float(line_elements[-2])
                 assert np.isclose(
                     energy_in_hartree * units.Hartree,
-                    energy_in_ev,
+                    energy_in_eV,
                     rtol=1e-4,
                 )
                 final_nuclear_repulsion_hartree.append(energy_in_hartree)
-                final_nuclear_repulsion_ev.append(energy_in_ev)
-        return final_nuclear_repulsion_hartree[-1]
+                final_nuclear_repulsion_eV.append(energy_in_eV)
+        return final_nuclear_repulsion_eV[-1]
 
     @property
     def final_electronic_energy(self):
         final_electronic_energy_hartree = []
-        final_electronic_energy_ev = []
+        final_electronic_energy_eV = []
         for line in self.contents:
             if "Electronic Energy  :" in line:
                 line_elements = line.split()
                 energy_in_hartree = float(line_elements[-4])
-                energy_in_ev = float(line_elements[-2])
+                energy_in_eV = float(line_elements[-2])
                 assert np.isclose(
                     energy_in_hartree * units.Hartree,
-                    energy_in_ev,
+                    energy_in_eV,
                     rtol=1e-4,
                 )
                 final_electronic_energy_hartree.append(energy_in_hartree)
-                final_electronic_energy_ev.append(energy_in_ev)
-        return final_electronic_energy_hartree[-1]
+                final_electronic_energy_eV.append(energy_in_eV)
+        return final_electronic_energy_eV[-1]
 
     @property
     def one_electron_energy(self):
         one_electron_energy_hartree = []
+        one_electron_energy_eV = []
         for line in self.contents:
             if "One Electron Energy:" in line:
                 line_elements = line.split()
                 energy_in_hartree = float(line_elements[-4])
-                energy_in_ev = float(line_elements[-2])
+                energy_in_eV = float(line_elements[-2])
                 assert np.isclose(
                     energy_in_hartree * units.Hartree,
-                    energy_in_ev,
+                    energy_in_eV,
                     rtol=1e-4,
                 )
                 one_electron_energy_hartree.append(energy_in_hartree)
-        return one_electron_energy_hartree[-1]
+                one_electron_energy_eV.append(energy_in_eV)
+        return one_electron_energy_eV[-1]
 
     @property
     def two_electron_energy(self):
         two_electron_energy_hartree = []
+        two_electron_energy_eV = []
         for line in self.contents:
             if "Two Electron Energy:" in line:
                 line_elements = line.split()
                 energy_in_hartree = float(line_elements[-4])
-                energy_in_ev = float(line_elements[-2])
+                energy_in_eV = float(line_elements[-2])
                 assert np.isclose(
                     energy_in_hartree * units.Hartree,
-                    energy_in_ev,
+                    energy_in_eV,
                     rtol=1e-4,
                 )
                 two_electron_energy_hartree.append(energy_in_hartree)
-        return two_electron_energy_hartree[-1]
+                two_electron_energy_eV.append(energy_in_eV)
+        return two_electron_energy_eV[-1]
 
     @property
     def max_cosx_asymmetry_energy(self):
@@ -976,7 +937,11 @@
                 energy_in_hartree = float(line.split()[-4])
                 max_cosx_asymmetry_energy_hartree.append(energy_in_hartree)
         if len(max_cosx_asymmetry_energy_hartree) != 0:
-            return max_cosx_asymmetry_energy_hartree[-1]
+            max_cosx_asymmetry_energy_eV = [
+                value * units.Hartree
+                for value in max_cosx_asymmetry_energy_hartree
+            ]
+            return max_cosx_asymmetry_energy_eV[-1]
 
     @property
     def potential_energy(self):
@@ -986,7 +951,10 @@
                 energy_in_hartree = float(line.split()[-4])
                 potential_energy_hartree.append(energy_in_hartree)
         if len(potential_energy_hartree) != 0:
-            return potential_energy_hartree[-1]
+            potential_energy_eV = [
+                value * units.Hartree for value in potential_energy_hartree
+            ]
+            return potential_energy_eV[-1]
 
     @property
     def kinetic_energy(self):
@@ -995,8 +963,11 @@
             if "Kinetic Energy     :" in line:
                 energy_in_hartree = float(line.split()[-4])
                 kinetic_energy_hartree.append(energy_in_hartree)
-        if len(kinetic_energy_hartree) != 0:
-            return kinetic_energy_hartree[-1]
+        kinetic_energy_eV = [
+            value * units.Hartree for value in kinetic_energy_hartree
+        ]
+        if len(kinetic_energy_eV) != 0:
+            return kinetic_energy_eV[-1]
 
     @property
     def virial_ratio(self):
@@ -1014,7 +985,10 @@
             if "E(XC)              :" in line:
                 xc_energy_hartree.append(float(line.split()[-2]))
         if len(xc_energy_hartree) != 0:
-            return xc_energy_hartree[-1]
+            xc_energy_eV = [
+                value * units.Hartree for value in xc_energy_hartree
+            ]
+            return xc_energy_eV[-1]
 
     @property
     def dfet_embed_energy(self):
@@ -1023,7 +997,10 @@
             if "DFET-embed. en.    :" in line:
                 dfet_embed_energy_hartree.append(float(line.split()[-2]))
         if len(dfet_embed_energy_hartree) != 0:
-            return dfet_embed_energy_hartree[-1]
+            dfet_embed_energy_eV = [
+                value * units.Hartree for value in dfet_embed_energy_hartree
+            ]
+            return dfet_embed_energy_eV[-1]
 
     @property
     def orbital_occupancy(self):
@@ -1511,16 +1488,6 @@
         return all_rotational_constants_in_wavenumbers[-1]
 
     @property
-    def moments_of_inertia(self):
-        all_moments_of_inertia = [
-            units._hplanck
-            / (8 * np.pi**2 * units._c * 1e2 * B)
-            / (units._amu * (units.Ang / units.m) ** 2)
-            for B in self.rotational_constants_in_wavenumbers
-        ]
-        return all_moments_of_inertia
-
-    @property
     def rotational_constants_in_MHz(self):
         all_rotational_constants_in_MHz = []
         for i, line_i in enumerate(self.contents):
@@ -1544,17 +1511,14 @@
     @property
     def vibrational_frequencies(self):
         vibrational_frequencies = []
-        for i, line_i in enumerate(self.contents):
+        for i, line_i in enumerate(self.optimized_output_lines):
             if line_i == "VIBRATIONAL FREQUENCIES":
-                for line_j in self.contents[i + 5 :]:
+                for line_j in self.optimized_output_lines[i + 5 :]:
                     if "----------" in line_j:
                         break
                     # if 'Rotational constants in MHz :' in line_j:
                     line_j_elements = line_j.split()
-                    if (
-                        len(line_j_elements) != 0
-                        and float(line_j_elements[1]) != 0
-                    ):
+                    if len(line_j_elements) != 0:
                         vibrational_frequencies.append(
                             float(line_j_elements[1])
                         )
@@ -1563,9 +1527,9 @@
 
     @property
     def vib_freq_scale_factor(self):
-        for i, line_i in enumerate(self.contents):
+        for i, line_i in enumerate(self.optimized_output_lines):
             if line_i == "VIBRATIONAL FREQUENCIES":
-                for line_j in self.contents[i:]:
+                for line_j in self.optimized_output_lines[i:]:
                     if "Scaling factor for frequencies =" in line_j:
                         line_j_elements = line_j.split()
                         return float(line_j_elements[-3])
@@ -1653,9 +1617,9 @@
 
     @property
     def num_translation_and_rotation_modes(self):
-        for i, line_i in enumerate(self.contents):
+        for i, line_i in enumerate(self.optimized_output_lines):
             if line_i == "IR SPECTRUM":
-                for line_j in self.contents[i + 6 :]:
+                for line_j in self.optimized_output_lines[i + 6 :]:
                     if (
                         "The first frequency considered to be a vibration is"
                         in line_j
@@ -1666,9 +1630,9 @@
 
     @property
     def num_vibration_modes(self):
-        for i, line_i in enumerate(self.contents):
+        for i, line_i in enumerate(self.optimized_output_lines):
             if line_i == "IR SPECTRUM":
-                for line_j in self.contents[i + 6 :]:
+                for line_j in self.optimized_output_lines[i + 6 :]:
                     if (
                         "The total number of vibrations considered is"
                         in line_j
@@ -1682,9 +1646,9 @@
     # ** ** ** ** ** ** ** ** ** ** ** ** ** ** *
     @property
     def temperature_in_K(self):
-        for i, line_i in enumerate(self.contents):
+        for i, line_i in enumerate(self.optimized_output_lines):
             if "THERMOCHEMISTRY" in line_i:
-                for line_j in self.contents[i + 3 :]:
+                for line_j in self.optimized_output_lines[i + 3 :]:
                     if "Temperature" in line_j:
                         line_j_elements = line_j.split()
                         return float(line_j_elements[-2])
@@ -1692,9 +1656,9 @@
 
     @property
     def pressure_in_atm(self):
-        for i, line_i in enumerate(self.contents):
+        for i, line_i in enumerate(self.optimized_output_lines):
             if "THERMOCHEMISTRY" in line_i:
-                for line_j in self.contents[i + 3 :]:
+                for line_j in self.optimized_output_lines[i + 3 :]:
                     if "Pressure" in line_j:
                         line_j_elements = line_j.split()
                         return float(line_j_elements[-2])
@@ -1702,17 +1666,13 @@
 
     @property
     def total_mass_in_amu(self):
-        for i, line_i in enumerate(self.contents):
+        for i, line_i in enumerate(self.optimized_output_lines):
             if "THERMOCHEMISTRY" in line_i:
-                for line_j in self.contents[i + 3 :]:
+                for line_j in self.optimized_output_lines[i + 3 :]:
                     if "Total Mass" in line_j:
                         line_j_elements = line_j.split()
                         return float(line_j_elements[-2])
         return None
-
-    @property
-    def mass(self):
-        return self.total_mass_in_amu
 
     @property
     def internal_energy(self):
@@ -1725,9 +1685,9 @@
         E(rot)  - is the rotational thermal energy
         E(trans)- is the translational thermal energy.
         """
-        for i, line_i in enumerate(self.contents):
+        for i, line_i in enumerate(self.optimized_output_lines):
             if "INNER ENERGY" in line_i:
-                for line_j in self.contents[i:]:
+                for line_j in self.optimized_output_lines[i:]:
                     if "Total thermal energy" in line_j:
                         line_j_elements = line_j.split()
                         internal_energy_in_Hartree = float(line_j_elements[-2])
@@ -1740,9 +1700,9 @@
 
         Total energy from the electronic structure calculation.
         """
-        for i, line_i in enumerate(self.contents):
+        for i, line_i in enumerate(self.optimized_output_lines):
             if "INNER ENERGY" in line_i:
-                for line_j in self.contents[i:]:
+                for line_j in self.optimized_output_lines[i:]:
                     if "Electronic energy" in line_j:
                         line_j_elements = line_j.split()
                         electronic_energy_in_Hartree = float(
@@ -1754,9 +1714,9 @@
     @property
     def zero_point_energy(self):
         """E(ZPE)  - the the zero temperature vibrational energy from the frequency calculation."""
-        for i, line_i in enumerate(self.contents):
+        for i, line_i in enumerate(self.optimized_output_lines):
             if "INNER ENERGY" in line_i:
-                for line_j in self.contents[i:]:
+                for line_j in self.optimized_output_lines[i:]:
                     if "Zero point energy" in line_j:
                         line_j_elements = line_j.split()
                         zpe_in_Hartree = float(line_j_elements[-4])
@@ -1766,9 +1726,9 @@
     @property
     def thermal_vibration_correction(self):
         """E(vib)  - the the finite temperature correction to E(ZPE) due to population of excited vibrational states."""
-        for i, line_i in enumerate(self.contents):
+        for i, line_i in enumerate(self.optimized_output_lines):
             if "INNER ENERGY" in line_i:
-                for line_j in self.contents[i:]:
+                for line_j in self.optimized_output_lines[i:]:
                     if "Thermal vibrational correction" in line_j:
                         line_j_elements = line_j.split()
                         thermal_vibration_correction_in_Hartree = float(
@@ -1783,9 +1743,9 @@
     @property
     def thermal_rotation_correction(self):
         """E(rot)  - is the rotational thermal energy."""
-        for i, line_i in enumerate(self.contents):
+        for i, line_i in enumerate(self.optimized_output_lines):
             if "INNER ENERGY" in line_i:
-                for line_j in self.contents[i:]:
+                for line_j in self.optimized_output_lines[i:]:
                     if "Thermal rotational correction" in line_j:
                         line_j_elements = line_j.split()
                         thermal_rotation_correction_energy_in_Hartree = float(
@@ -1800,9 +1760,9 @@
     @property
     def thermal_translation_correction(self):
         """E(trans)- is the translational thermal energy."""
-        for i, line_i in enumerate(self.contents):
+        for i, line_i in enumerate(self.optimized_output_lines):
             if "INNER ENERGY" in line_i:
-                for line_j in self.contents[i:]:
+                for line_j in self.optimized_output_lines[i:]:
                     if "Thermal translational correction" in line_j:
                         line_j_elements = line_j.split()
                         thermal_translation_correction_in_Hartree = float(
@@ -1838,9 +1798,9 @@
 
         kB is Boltzmann's constant.
         """
-        for i, line_i in enumerate(self.contents):
+        for i, line_i in enumerate(self.optimized_output_lines):
             if line_i == "ENTHALPY":
-                for line_j in self.contents[i:]:
+                for line_j in self.optimized_output_lines[i:]:
                     if "Total Enthalpy" in line_j:
                         line_j_elements = line_j.split()
                         enthalpy_in_Hartree = float(line_j_elements[-2])
@@ -1853,9 +1813,9 @@
 
         kB is Boltzmann's constant.
         """
-        for i, line_i in enumerate(self.contents):
+        for i, line_i in enumerate(self.optimized_output_lines):
             if line_i == "ENTHALPY":
-                for line_j in self.contents[i:]:
+                for line_j in self.optimized_output_lines[i:]:
                     if "Thermal Enthalpy correction" in line_j:
                         line_j_elements = line_j.split()
                         thermal_enthalpy_correction_in_Hartree = float(
@@ -1868,28 +1828,11 @@
         return None
 
     @property
-    def rotational_symmetry_number(self):
-        """Obtain the rotational symmetry number from the output file."""
-        for i, line_i in enumerate(self.contents):
-            if line_i == "ENTHALPY":
-                for line_j in self.contents[i:]:
-                    if (
-                        "Point Group:" in line_j
-                        and "Symmetry Number:" in line_j
-                    ):
-                        line_j_elements = line_j.split()
-                        rotational_symmetry_number = int(
-                            line_j_elements[-1].strip()
-                        )
-                        return rotational_symmetry_number
-        return None
-
-    @property
     def electronic_entropy_no_temperature_in_SI(self):
         """Return electronic entropy in J/mol/K."""
-        for i, line_i in enumerate(self.contents):
+        for i, line_i in enumerate(self.optimized_output_lines):
             if line_i == "ENTROPY":
-                for line_j in self.contents[i + 10 :]:
+                for line_j in self.optimized_output_lines[i + 10 :]:
                     if "Electronic entropy" in line_j:
                         line_j_elements = line_j.split()
                         electronic_entropy_hartree = float(line_j_elements[-4])
@@ -1908,9 +1851,9 @@
     @property
     def vibrational_entropy_no_temperature_in_SI(self):
         """Return vibrational entropy in J/mol/K."""
-        for i, line_i in enumerate(self.contents):
+        for i, line_i in enumerate(self.optimized_output_lines):
             if line_i == "ENTROPY":
-                for line_j in self.contents[i + 10 :]:
+                for line_j in self.optimized_output_lines[i + 10 :]:
                     if "Vibrational entropy" in line_j:
                         line_j_elements = line_j.split()
                         vibrational_entropy_hartree = float(
@@ -1931,9 +1874,9 @@
     @property
     def rotational_entropy_no_temperature_in_SI(self):
         """Return rotational entropy in J/mol/K."""
-        for i, line_i in enumerate(self.contents):
+        for i, line_i in enumerate(self.optimized_output_lines):
             if line_i == "ENTROPY":
-                for line_j in self.contents[i + 10 :]:
+                for line_j in self.optimized_output_lines[i + 10 :]:
                     if "Rotational entropy" in line_j:
                         line_j_elements = line_j.split()
                         rotational_entropy_hartree = float(line_j_elements[-4])
@@ -1952,9 +1895,9 @@
     @property
     def translational_entropy_no_temperature_in_SI(self):
         """Return translational entropy in J/mol/K."""
-        for i, line_i in enumerate(self.contents):
+        for i, line_i in enumerate(self.optimized_output_lines):
             if line_i == "ENTROPY":
-                for line_j in self.contents[i + 10 :]:
+                for line_j in self.optimized_output_lines[i + 10 :]:
                     if "Translational entropy" in line_j:
                         line_j_elements = line_j.split()
                         translational_entropy_hartree = float(
@@ -1988,9 +1931,9 @@
         ALREADY MULTIPLIED BY TEMPERATURE.
         The entropies will be listed as multiplied by the temperature to get units of energy.
         """
-        for i, line_i in enumerate(self.contents):
+        for i, line_i in enumerate(self.optimized_output_lines):
             if line_i == "ENTROPY":
-                for line_j in self.contents[i + 10 :]:
+                for line_j in self.optimized_output_lines[i + 10 :]:
                     if "Final entropy term" in line_j:
                         line_j_elements = line_j.split()
                         entropy_hartree = float(line_j_elements[-4])
@@ -2001,9 +1944,11 @@
     def rotational_entropy_symmetry_correction_J_per_mol_per_K(self):
         """Return rotational entropy in J/mol/K for different symmetry numbers sn=1-12."""
         rotational_entropy_symmetry_correction_J_per_mol_per_K = {}
-        for i, line_i in enumerate(self.contents):
+        for i, line_i in enumerate(self.optimized_output_lines):
             if "rotational entropy values for sn=1,12 :" in line_i:
-                for line_j in self.contents[i + 2 :]:  # i+2 onwards
+                for line_j in self.optimized_output_lines[
+                    i + 2 :
+                ]:  # i+2 onwards
                     if "-------------------" in line_j:
                         break
                     new_line = line_j.replace("=", " ")
@@ -2030,9 +1975,9 @@
     @property
     def gibbs_free_energy(self):
         """The Gibbs free energy is G = H - T*S."""
-        for i, line_i in enumerate(self.contents):
+        for i, line_i in enumerate(self.optimized_output_lines):
             if line_i == "GIBBS FREE ENERGY":
-                for line_j in self.contents[i:]:
+                for line_j in self.optimized_output_lines[i:]:
                     if "Final Gibbs free energy" in line_j:
                         line_j_elements = line_j.split()
                         entropy_hartree = float(line_j_elements[-2])
@@ -2122,7 +2067,8 @@
                 for content in self.contents[i + 1 : i + 4]:
                     try:
                         energy_in_hartree = float(content.split()[0])
-                        return energy_in_hartree
+                        # convert to eV
+                        return energy_in_hartree * units.Hartree
                     except ValueError:
                         pass
         return None
@@ -2137,7 +2083,10 @@
                         grad_value = float(
                             content.split()[0]
                         )  # in Hartree/Bohr
-                        grad_data.append(grad_value)
+                        # convert to eV/Angstrom
+                        grad_data.append(
+                            grad_value * units.Hartree / units.Bohr
+                        )
                     except ValueError:
                         pass
                 return np.array(grad_data).reshape(self.natoms, 3)
