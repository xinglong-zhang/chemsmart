import logging
import re
from chemsmart.utils.mixins import ORCAFileMixin
from chemsmart.io.orca.route import ORCARoute
from chemsmart.io.molecules.structure import CoordinateBlock
from chemsmart.utils.repattern import standard_coord_pattern

logger = logging.getLogger(__name__)


class ORCAInput(ORCAFileMixin):
    def __init__(self, filename):
        self.filename = filename

        cb = CoordinateBlock(coordinate_block=self.coordinate_lines)
        self.cb = cb

    @property
    def route_string(self):
        """Route string for ORCA file, convert to lower case."""
        route_string_lines = []
        for line in self.contents:
            if line.startswith("!"):
                new_line = line.replace("!", "")
                route_string_lines.append(new_line)

        route_string = " ".join(route_string_lines)
        return f"! {route_string}".lower()

    @property
    def route_object(self):
        try:
            route_object = ORCARoute(route_string=self.route_string)
            return route_object
        except TypeError as err:
            print(err)

    @property
    def coordinate_type(self):
        for line in self.contents:
            if line.startswith("*") and len(line) > 1:
                line_elem = line.split()
                return line_elem[1]
        return None

    @property
    def charge(self):
        for line in self.contents:
            if line.startswith("*") and len(line) > 1:
                line_elem = line.split()
                return int(line_elem[2])
        return None

    @property
    def multiplicity(self):
        for line in self.contents:
            if line.startswith("*") and len(line) > 1:
                line_elem = line.split()
                return int(line_elem[3])
        return None

    @property
    def coordinate_lines(self):
        pattern = re.compile(standard_coord_pattern)
        coordinate_lines = []
        for line in self.contents:
            if pattern.match(line):
                coordinate_lines.append(line)
        return coordinate_lines

    @property
    def molecule(self):
        molecule = self.cb.molecule
        # update charge and spin multiplicity
        molecule.charge = self.charge
        molecule.spin_multiplicity = self.multiplicity
        return molecule

    @property
    def scf_maxiter(self):
        for i, raw_line in enumerate(self.contents):
            line = raw_line.lower()
            if "maxiter" in line:
                try:
                    # Find the index of "maxiter" in the same line
                    index = line.index("maxiter")
                    # Find the substring immediately following "maxiter"
                    num_maxiter = line[index + len("maxiter") :].split()[0]
                    return int(num_maxiter)
                except ValueError:
                    # If "maxiter" is not found, search the next line for it
                    next_lines = self.contents[i + 1 :]
                    for line in next_lines:
                        if "maxiter" in line:
                            # Find the index of "maxiter" in the same line
                            index = line.index("maxiter")
                            # Find the substring immediately following "maxiter"
                            num_maxiter = line[
                                index + len("maxiter") :
                            ].split()[0]
                            return int(num_maxiter)
        return None

    @property
    def scf_convergence(self):
        """Within %scf block."""
        for i, line in enumerate(self.contents):
            if "%scf" not in line:
                continue

            if "convergence" in line:
                # Find the index of "convergence" in the same line
                index = line.index("convergence")
                # Find the substring immediately following "convergence"
                return line[index + len("convergence") :].split()[0]

            # If "convergence" is not found, search the next line for it
            next_lines = self.contents[i + 1 :]
            for next_line in next_lines:
                if "convergence" in next_line:
                    # Find the index of "convergence" in the same line
                    index = next_line.index("convergence")
                    # Find the substring immediately following "convergence"
                    return next_line[index + len("convergence") :].split()[0]
        return None

    @property
    def dipole(self):
        # in elprop block
        for line in self.contents:
            if "dipole" in line:
                return line.split()[-1]
        return None

    @property
    def quadrupole(self):
        # in elprop block
        for line in self.contents:
            if "quadrupole" in line:
                return line.split()[-1]
<<<<<<< HEAD
        return None

    def read_settings(self):
        pass

    def read_settings(self):
        from chemsmart.jobs.orca.settings import ORCAJobSettings
        dv = ORCAJobSettings.default()
        return ORCAJobSettings(
            ab_initio=self.ab_initio,
            functional=self.functional,
            dispersion=self.dispersion,
            basis=self.basis,
            aux_basis=self.aux_basis,
            extrapolation_basis=self.extrapolation_basis,
            defgrid=self.defgrid,
            scf_tol=self.scf_tol,
            scf_algorithm=self.scf_algorithm,
            scf_maxiter=self.scf_maxiter,
            scf_convergence=self.scf_convergence,
            charge=self.charge,
            multiplicity=self.multiplicity,
            gbw=dv.gbw,
            freq=self.freq,
            numfreq=self.numfreq,
            dipole=self.dipole,
            quadrupole=self.quadrupole,
            mdci_cutoff=self.mdci_cutoff,
            mdci_density=self.mdci_density,
            job_type=self.job_type,
            solvent_model=self.solvent_model,
            solvent_id=self.solvent_id,
            additional_route_parameters=dv.additional_route_parameters,
            route_to_be_written=dv.route_to_be_written,
            modred=dv.modred,
            gen_genecp_file=dv.gen_genecp_file,
            heavy_elements=dv.heavy_elements,
            heavy_elements_basis=dv.heavy_elements_basis,
            light_elements_basis=dv.light_elements_basis,
            custom_solvent=dv.custom_solvent,
            forces=dv.forces,
        )
=======
        return None
>>>>>>> 1fea9a3a
<|MERGE_RESOLUTION|>--- conflicted
+++ resolved
@@ -138,49 +138,4 @@
         for line in self.contents:
             if "quadrupole" in line:
                 return line.split()[-1]
-<<<<<<< HEAD
-        return None
-
-    def read_settings(self):
-        pass
-
-    def read_settings(self):
-        from chemsmart.jobs.orca.settings import ORCAJobSettings
-        dv = ORCAJobSettings.default()
-        return ORCAJobSettings(
-            ab_initio=self.ab_initio,
-            functional=self.functional,
-            dispersion=self.dispersion,
-            basis=self.basis,
-            aux_basis=self.aux_basis,
-            extrapolation_basis=self.extrapolation_basis,
-            defgrid=self.defgrid,
-            scf_tol=self.scf_tol,
-            scf_algorithm=self.scf_algorithm,
-            scf_maxiter=self.scf_maxiter,
-            scf_convergence=self.scf_convergence,
-            charge=self.charge,
-            multiplicity=self.multiplicity,
-            gbw=dv.gbw,
-            freq=self.freq,
-            numfreq=self.numfreq,
-            dipole=self.dipole,
-            quadrupole=self.quadrupole,
-            mdci_cutoff=self.mdci_cutoff,
-            mdci_density=self.mdci_density,
-            job_type=self.job_type,
-            solvent_model=self.solvent_model,
-            solvent_id=self.solvent_id,
-            additional_route_parameters=dv.additional_route_parameters,
-            route_to_be_written=dv.route_to_be_written,
-            modred=dv.modred,
-            gen_genecp_file=dv.gen_genecp_file,
-            heavy_elements=dv.heavy_elements,
-            heavy_elements_basis=dv.heavy_elements_basis,
-            light_elements_basis=dv.light_elements_basis,
-            custom_solvent=dv.custom_solvent,
-            forces=dv.forces,
-        )
-=======
-        return None
->>>>>>> 1fea9a3a
+        return None