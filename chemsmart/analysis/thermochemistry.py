import logging
import math
import os

import numpy as np
from ase import units

from chemsmart.io.gaussian.output import Gaussian16Output
from chemsmart.io.molecules.structure import Molecule
from chemsmart.io.orca.output import ORCAOutput
from chemsmart.utils.constants import (
    R,
    atm_to_pa,
    energy_conversion,
    hartree_to_joules,
)
from chemsmart.utils.references import (
    grimme_quasi_rrho_entropy_ref,
    head_gordon_damping_function_ref,
    head_gordon_quasi_rrho_enthalpy_ref,
    qrrho_header,
)

logger = logging.getLogger(__name__)


class Thermochemistry:
    """Class for thermochemistry analysis. Use SI units.
    Requires filename from which thermochemistry data is extracted.
    Args:
        filename: str. Filepath to the file from which thermochemistry data is extracted.
        temperature: float. Temperature of the system, in K.
        concentration: float. Concentration of the system, in mol/L.
        pressure: float. Pressure of the system, in atm.
        use_weighted_mass: bool. If True, use natural abundance weighted masses; otherwise, use most abundant masses.
        alpha: int. Interpolator exponent used in the quasi-RRHO approximation.
        s_freq_cutoff: float. The cutoff frequency of the damping function used in calculating entropy.
        h_freq_cutoff: float. The cutoff frequency of the damping function used in calculating enthalpy.
        energy_units: str. The energy units to use for output. Default is "hartree".
        outputfile: str. The output file to save the thermochemistry results.
        check_imaginary_frequencies: bool. If True, checks for imaginary frequencies in the vibrational analysis.
    """

    def __init__(
        self,
        filename,
        temperature=None,
        concentration=None,
        pressure=1.0,
        use_weighted_mass=False,
        alpha=4,
        s_freq_cutoff=None,
        h_freq_cutoff=None,
        energy_units="hartree",
        outputfile=None,
        check_imaginary_frequencies=True,
    ):
        self.filename = filename
        self.molecule = Molecule.from_filepath(filename)
        self.temperature = temperature
        self.pressure = pressure
        self.use_weighted_mass = use_weighted_mass
        self.m = (
            self.mass
            * units._amu  # converts mass from g/mol to kg/molecule
            # units._amu is same as divide by Avogadro's number then by 1000 (g to kg)
        )  # convert the unit of mass of the molecule from amu to kg
        self.T = self.temperature  # temperature in K
        self.P = (
            self.pressure * atm_to_pa
        )  # convert the unit of pressure from atm to Pascal
        self.concentration = concentration
        self.alpha = alpha
        self.s_freq_cutoff = (
            s_freq_cutoff * units._c * 1e2 if s_freq_cutoff else None
        )  # convert the unit of cutoff frequency from cm^-1 to Hz
        self.h_freq_cutoff = (
            h_freq_cutoff * units._c * 1e2 if h_freq_cutoff else None
        )  # convert the unit of cutoff frequency from cm^-1 to Hz
        self.c = (
            self.concentration * 1000 * units._Nav
            if self.concentration is not None
            else None
        )  # convert the unit of concentration from mol/L to Particle/m^3

        self.I = [
            i * (units._amu * (units.Ang / units.m) ** 2)
            for i in self.moments_of_inertia
        ]

        # convert the unit of moments of inertia from amu Ang^2 to kg m^2
        self.Bav = (
            (units._hplanck / self.average_rotational_constant)
            if self.average_rotational_constant
            else None
        )

        # convert the unit of vibrational frequencies from cm^-1 to Hz
        self.v = (
            [k * units._c * 1e2 for k in self.cleaned_frequencies]
            if self.cleaned_frequencies is not None
            else None
        )

        # Calculate the characteristic vibrational temperature, theta, for each vibrational mode
        self.theta = (
            [units._hplanck * vk / units._k for vk in self.v]
            if self.v is not None
            else None
        )

        self.energy_units = energy_units
        self.outputfile = outputfile
        self.check_imaginary_frequencies = check_imaginary_frequencies

    @property
    def file_object(self):
        """Open the file and return the file object."""
        if str(self.filename).endswith(".log"):
            # create a Gaussian16Output object if .log file
            return Gaussian16Output(self.filename)
        elif str(self.filename).endswith(".out"):
            # create an OrcaOutput object if .out file
            return ORCAOutput(self.filename)
        else:
            # can be added in future to parse other file formats
            raise ValueError(
                "Unsupported file format. Use .log or .out files."
            )

    @property
    def job_type(self):
        return self.file_object.job_type

    @property
    def mass(self):
        """Obtain the molecular mass."""
        if self.use_weighted_mass:
            return self.molecule.natural_abundance_weighted_mass
        return self.molecule.most_abundant_mass

    @property
    def moments_of_inertia(self):
        """Obtain the moments of inertia of the molecule along principal axes.
        Direct calculation from molecular structure, since sometimes Gaussian
        output does not print it properly (prints as ***** if values too large)
        """
        if self.use_weighted_mass:
            return self.molecule.moments_of_inertia_weighted_mass
        return self.molecule.moments_of_inertia_most_abundant_mass

    @property
    def average_rotational_constant(self):
        if self.molecule.is_monoatomic:
            return None
        if self.molecule.is_linear:
            return units._hplanck / (8 * np.pi**2 * self.I[-1])

        assert (
            len(self.I) == 3
        ), "Number of moments of inertia should be 3 for nonlinear molecules."
        rotational_constants = [
            units._hplanck / (8 * np.pi**2 * i) for i in self.I
        ]
        return sum(rotational_constants) / len(rotational_constants)

    @property
    def rotational_symmetry_number(self):
        """Obtain the rotational symmetry number."""
        return self.file_object.rotational_symmetry_number

    @property
    def vibrational_frequencies(self):
        """Obtain the vibrational frequencies of the molecule."""
        if not self.file_object.freq:
            return None
        return self.file_object.vibrational_frequencies

    @property
    def real_frequencies(self):
        """Obtain the real vibrational frequencies of the molecule."""
        if self.vibrational_frequencies is None:
            return None
        return [k for k in self.vibrational_frequencies if k >= 0.0]

    @property
    def imaginary_frequencies(self):
        """Obtain the imaginary vibrational frequencies of the molecule."""
        if self.vibrational_frequencies is None:
            return None
        return [k for k in self.vibrational_frequencies if k < 0.0]

    @property
    def cleaned_frequencies(self):
        """Clean up the vibrational frequencies for thermochemical calculations.
        For transition states (job_type == "ts"), the first imaginary frequency is assumed to
        correspond to the reaction coordinate and is excluded from thermochemical calculation.
        For optimization, only geometries without imaginary frequencies are parsed for thermochemical calculations.
        """
        if self.vibrational_frequencies is None:
            return None
        if self.imaginary_frequencies:
            if self.job_type == "ts":
                if (
                    len(self.imaginary_frequencies) == 1
                    and self.vibrational_frequencies[0] < 0.0
                ):
                    return self.vibrational_frequencies[1:]
                else:
                    raise ValueError(
                        f"!! ERROR: Detected multiple imaginary frequencies in TS calculation for {self.filename}. "
                        f"Only one imaginary frequency is allowed for a valid TS. "
                        f"Please re-optimize the geometry to locate a true TS."
                    )
            else:
                raise ValueError(
                    f"!! ERROR: Detected imaginary frequencies in geometry optimization for {self.filename}. "
                    f"A valid optimized geometry should not contain imaginary frequencies. "
                    f"Please re-optimize the geometry to locate a true minimum."
                )
        return self.vibrational_frequencies

    @property
    def electronic_energy(self):
        """Obtain the total electronic energy in J mol^-1."""
        return self.file_object.energies[-1] * hartree_to_joules * units._Nav

    @property
    def multiplicity(self):
        """Obtain the multiplicity of the molecule."""
        return self.file_object.multiplicity

    @property
    def translational_partition_function(self):
        """Obtain the translational partition function.
        Formula in gas phase:
            q_t = (2 * pi * m * k_B * T / h^2)^(3/2) * (k_B * T / P)
        In solution, uses concentration instead of pressure. Formula:
            q_t = (2 * pi * m * k_B * T / h^2)^(3/2) * (1 / c)
        where:
            m = mass of the molecule (kg)
            k_B = Boltzmann constant (J K^-1)
            T = temperature (K)
            h = Planck constant (J s)
            P = pressure of the system (Pa)
            c = pressure of the system (m^-3)
        """
        if self.c is not None:
            return (
                2 * np.pi * self.m * units._k * self.T / units._hplanck**2
            ) ** (3 / 2) * (1 / self.c)
        else:
            return (
                2 * np.pi * self.m * units._k * self.T / units._hplanck**2
            ) ** (3 / 2) * (units._k * self.T / self.P)

    @property
    def translational_entropy(self):
        """Obtain the translational entropy in J mol^-1 K^-1.
        Formula:
            S_t = R * [ln(q_t) + 1 + 3/2]
        where:
            R = gas constant (J mol^-1 K^-1)
        """
        return R * (np.log(self.translational_partition_function) + 1 + 3 / 2)

    @property
    def translational_internal_energy(self):
        """Obtain the translational internal energy J mol^-1.
        Same for all types of molecules, whether linear, non-linear or monoatomic.
        Formula:
            E_t = 3/2 * R * T
        """
        return 3 / 2 * R * self.T

    @property
    def translational_heat_capacity(self):
        """Obtain the constant volume heat capacity in J mol^-1 K^-1.
        Formula:
            C_t = 3/2 * R
        """
        return 3 / 2 * R

    @property
    def electronic_partition_function(self):
        """Obtain the electronic partition function.
        Gaussian assumes first electronic excitation energy is much greater than k_B * T.
        Thus, first and higher excited states assumed inaccessible at any temperature.
        Further, energy of ground state is set to zero.
        Formula:
            q_e = ω_0
        where:
            ω_0 = degeneracy of the ground state,
            which is simply the electronic spin multiplicity of the molecule.
        """
        return self.multiplicity

    @property
    def electronic_entropy(self):
        """Obtain the electronic entropy in J mol^-1 K^-1.
        Formula:
            S_e = R * ln(q_e)
        """
        return R * np.log(self.electronic_partition_function)

    @property
    def electronic_internal_energy(self):
        """The internal thermal energy due to electronic motion is zero.
        Since there are no temperature dependent terms in electronic partition function
        """
        return 0

    @property
    def electronic_heat_capacity(self):
        """The electronic heat capacity is zero for all types of molecules.
        C_V = (\partial U_e / \partial T)_V = 0"""
        return 0

    def _calculate_rotational_partition_function_for_linear_molecule(self):
        """Calculate the rotational partition function of a linear molecule.
        Formula:
            q_r = 1 / σ_r * (T / Θ_r)
        where:
            σ_r = symmetry number for rotation
            Θ_r = h^2 / (8 * pi^2 * I * k_B)
            I = moment of inertia (kg m^2)
        """
        theta_r = units._hplanck**2 / (8 * np.pi**2 * self.I[-1] * units._k)
        return (1 / self.rotational_symmetry_number) * (self.T / theta_r)

    def _calculate_rotational_partition_function_for_nonlinear_polyatomic_molecule(
        self,
    ):
        """Calculate the rotational partition function of a nonlinear polyatomic molecule.
        Formula:
            q_r = pi^(1/2) / σ_r * (T^(3/2) / (Θ_r,x * Θ_r,y * Θ_r,z)^(1/2))
        where:
            σ_r = symmetry number for rotation
            Θ_r,i = h^2 / (8 * pi^2 * I_i * k_B) for i = x, y, z
        """
        theta_ri = [
            units._hplanck**2 / (8 * np.pi**2 * i * units._k) for i in self.I
        ]
        return (
            np.pi ** (1 / 2)
            / self.rotational_symmetry_number
            * (self.T ** (3 / 2) / np.prod(theta_ri) ** (1 / 2))
        )

    @property
    def rotational_partition_function(self):
        """Obtain the rotational partition function.
        For a single atom, q_r = 1. Since q_r does not depend on temperature, contribution
        of rotation to internal thermal energy, heat capacity and entropy are all identically zero.
        """
        if self.molecule.is_monoatomic:
            return 1
        elif self.molecule.is_linear:
            return (
                self._calculate_rotational_partition_function_for_linear_molecule()
            )
        else:
            return (
                self._calculate_rotational_partition_function_for_nonlinear_polyatomic_molecule()
            )

    @property
    def rotational_entropy(self):
        """Obtain the rotational entropy in J mol^-1 K^-1.
        Formula:
            S_r = 0 for monoatomic molecules
                = R * (ln(q_r) + 1) for linear molecules
                = R * (ln(q_r) + 3/2) for nonlinear polyatomic molecules
        """
        if self.molecule.is_monoatomic:
            return 0
        elif self.molecule.is_linear:
            return R * (np.log(self.rotational_partition_function) + 1)
        else:
            return R * (np.log(self.rotational_partition_function) + 3 / 2)

    @property
    def rotational_internal_energy(self):
        """Obtain the rotational internal energy J mol^-1.
        Formula:
            E_r = 0 for monoatomic molecules
                = R * T for linear molecules
                = 3/2 * R * T for nonlinear polyatomic molecules
        """
        if self.molecule.is_monoatomic:
            return 0
        elif self.molecule.is_linear:
            return R * self.T
        else:
            return 3 / 2 * R * self.T

    @property
    def rotational_heat_capacity(self):
        """Obtain the rotational contribution to the heat capacity in J mol^-1 K^-1.
        Formula:
            C_r = 0 for monoatomic molecules
                = R for linear molecules
                = 3/2 * R for nonlinear polyatomic molecules
        """
        if self.molecule.is_monoatomic:
            return 0
        elif self.molecule.is_linear:
            return R
        else:
            return 3 / 2 * R

    @property
    def vibrational_partition_function_by_mode_bot(self):
        """
        Obtain the partition function for each vibrational mode.
        The zero reference point is the bottom of the well (BOT).
        Formula:
            q_v,K = exp(-Θ_v,K / (2 * T)) / (1 - exp(-Θ_v,K / T))
        where:
            Θ_v,K = h * v_K / k_B
            v_K = vibrational frequency for mode K (Hz)
        """
        return (
            [
                math.exp(-t / (2 * self.T)) / (1 - math.exp(-t / self.T))
                for t in self.theta
            ]
            if self.theta is not None
            else None
        )

    @property
    def vibrational_partition_function_bot(self):
        """Obtain the overall vibrational partition function with BOT.
        Formula:
            q_v = q_1 * q_2 * ... * q_vDOF
        where:
            vDOF = vibrational degrees of freedom
                 = 3 * N - 5 for linear molecules
                 = 3 * N - 6 for nonlinear polyatomic molecules
            N = number of atoms in molecule
        """
        if self.vibrational_partition_function_by_mode_bot is None:
            return None
        return np.prod(self.vibrational_partition_function_by_mode_bot)

    @property
    def vibrational_partition_function_by_mode_v0(self):
        """
        Obtain the partition function for each vibrational mode.
        The zero reference point is the first vibrational energy level (V=0).
        Formula:
            q_v,K = 1 / (1 - exp(-Θ_v,K / T))
        """
        return (
            [1 / (1 - math.exp(-t / self.T)) for t in self.theta]
            if self.theta is not None
            else None
        )

    @property
    def vibrational_partition_function_v0(self):
        """Obtain the overall vibrational partition function with V=0."""
        if self.vibrational_partition_function_by_mode_v0 is None:
            return None
        return np.prod(self.vibrational_partition_function_by_mode_v0)

    @property
    def vibrational_entropy(self):
        """Obtain the vibrational entropy in J mol^-1 K^-1.
        Formula:
            S_v = R * Σ((Θ_v,K / T) / (exp(Θ_v,K / T) - 1) - ln(1 - exp(-Θ_v,K / T)))
        """
        if self.theta is None:
            return None
        s = [
            (t / self.T) / (math.exp(t / self.T) - 1)
            - np.log(1 - math.exp(-t / self.T))
            for t in self.theta
        ]
        return R * sum(s)

    @property
    def zero_point_energy(self):
        """Obtain the vibrational zero-point energy (ZPE) in J mol^-1.
        Formula:
            E_ZPE = R * Σ(1/2 * Θ_v,K)
        """
        if self.theta is None:
            return None
        u = [1 / 2 * t for t in self.theta]
        return R * sum(u)

    @property
    def vibrational_internal_energy(self):
        """Obtain the vibrational internal energy in J mol^-1.
        Formula:
            E_v = R * Σ(Θ_v,K * (1/2 + 1 / (exp(Θ_v,K / T) - 1)))
        """
        if self.theta is None:
            return None
        u = [t * (1 / 2 + 1 / (math.exp(t / self.T) - 1)) for t in self.theta]
        return R * sum(u)

    @property
    def vibrational_heat_capacity(self):
        """Obtain the vibrational contribution to the heat capacity in J mol^-1 K^-1.
        Formula:
            C_v = R * Σ(exp(-Θ_v,K / T) * ((Θ_v,K / T) / (exp(-Θ_v,K / T) - 1))^2)
        """
        if self.theta is None:
            return None
        c = [
            math.exp(-t / self.T)
            * ((t / self.T) / (math.exp(-t / self.T) - 1)) ** 2
            for t in self.theta
        ]
        return R * sum(c)

    @property
    def total_partition_function(self):
        """Obtain the total partition function.
        Formula:
            q_tot = q_t * q_r * q_v * q_e
        """
        if self.vibrational_partition_function_v0 is None:
            return None
        return (
            self.translational_partition_function
            * self.rotational_partition_function
            * self.electronic_partition_function
            * self.vibrational_partition_function_v0
        )

    @property
    def total_entropy(self):
        """Obtain the total entropy in J mol^-1 K^-1.
        Formula:
            S_tot = S_t + S_r + S_v + S_e
        """
        if self.vibrational_entropy is None:
            return None
        return (
            self.translational_entropy
            + self.rotational_entropy
            + self.electronic_entropy
            + self.vibrational_entropy
        )

    @property
    def total_internal_energy(self):
        """Obtain the total internal energy in J mol^-1.
        Formula:
            E_tot = E_t + E_r + E_v + E_e
        """
        if self.vibrational_internal_energy is None:
            return None
        return (
            self.translational_internal_energy
            + self.rotational_internal_energy
            + self.electronic_internal_energy
            + self.vibrational_internal_energy
        )

    @property
    def total_heat_capacity(self):
        """Obtain the total heat capacity in J mol^-1 K^-1.
        Formula:
            C_tot = C_t + C_r + C_v + C_e
        """
        if self.vibrational_heat_capacity is None:
            return None
        return (
            self.translational_heat_capacity
            + self.rotational_heat_capacity
            + self.electronic_heat_capacity
            + self.vibrational_heat_capacity
        )

    def _calculate_damping_function(self, freq_cutoff):
        """Calculate the damping function of Head-Gordon, which interpolates
        between the RRHO and the free rotor entropy.
        Formula:
            w(v_K) = 1 / (1 + (v_0 / v_K)^α)
        where:
            v_0 = cutoff frequency in Hz, default is 100 cm^-1 (already converted to Hz)
            α = dimensionless interpolator exponent, default value is 4
        """
        if freq_cutoff is None or self.v is None:
            return None
        damp = [1 / (1 + (freq_cutoff / vk) ** self.alpha) for vk in self.v]
        return damp

    @property
    def entropy_damping_function(self):
        return self._calculate_damping_function(self.s_freq_cutoff)

    @property
    def enthalpy_damping_function(self):
        return self._calculate_damping_function(self.h_freq_cutoff)

    @property
    def free_rotor_entropy(self):
        """Obtain the free rotor entropy in J mol^-1 K^-1, which is used to treat
        low frequency modes below cutoff.
        Formula:
            S_R,K = R * (1/2 + ln((8 * pi^3 * u'_K * k_B * T / h^2)^(1/2)))
        where:
            u'_K = u_K * B_av / (u_K + B_av)
            u_K = h / (8 * pi^2 * v_K)
            B_av = average molecular moment of inertia (kg m^2)
        """
        if self.v is None:
            return None
        bav = self.Bav
        mu = [units._hplanck / (8 * np.pi**2 * vk) for vk in self.v]
        mu_prime = [mu_k * bav / (mu_k + bav) for mu_k in mu]
        entropy = [
            R
            * (
                1 / 2
                + np.log(
                    (
                        8
                        * np.pi**3
                        * mu_prime_k
                        * units._k
                        * self.T
                        / units._hplanck**2
                    )
                    ** (1 / 2)
                )
            )
            for mu_prime_k in mu_prime
        ]
        return entropy

    @property
    def rrho_entropy(self):
        """Obtain the Harmonic Oscillator (within RRHO approximation)
        vibrational entropy in J mol^-1 K^-1.
        Formula:
            S^rrho_v,K = R * [(Θ_v,K / T) / (exp(Θ_v,K / T) - 1) - ln(1 - exp(-Θ_v,K / T))]
        """
        if self.theta is None:
            return None
        entropy = [
            R
            * (
                (t / self.T) / (math.exp(t / self.T) - 1)
                - np.log(1 - math.exp(-t / self.T))
            )
            for t in self.theta
        ]
        return entropy

    @property
    def qrrho_vibrational_entropy(self):
        """Obtain the vibrational entropy with quasi-RRHO approximation, in J mol^-1 K^-1.
        Formula:
            S^qrrho_v = Σ(w(v_K) * S^rrho_v,K + (1 - w(v_K)) * S_R,K)
        """
        if self.s_freq_cutoff is None or self.v is None:
            return None
        vib_entropy = []
        assert len(self.v) == len(self.entropy_damping_function), (
            f"The length of vibrational frequencies and damping function must be equal.\n"
            f"The damping function is {self.entropy_damping_function}.\n"
        )
        for j in range(0, len(self.v)):
            vib_entropy.append(
                self.entropy_damping_function[j] * self.rrho_entropy[j]
                + (1 - self.entropy_damping_function[j])
                * self.free_rotor_entropy[j]
            )
        return sum(vib_entropy)

    @property
    def rrho_internal_energy(self):
        """Obtain the Harmonic Oscillator (within RRHO approximation)
         vibrational internal energy in J mol^-1.
        Formula:
            E^rrho_v,K = R * Θ_v,K * (1/2 + 1 / (exp(Θ_v,K / T) - 1))
        """
        if self.theta is None:
            return None
        energy = [
            R * t * (1 / 2 + 1 / (math.exp(t / self.T) - 1))
            for t in self.theta
        ]
        return energy

    @property
    def qrrho_vibrational_internal_energy(self):
        """Obtain the vibrational internal energy with quasi-RRHO approximation, in J mol^-1.
        Formula:
            E^qrrho_v = Σ(w(v_K) * E^rrho_v,K + (1 - w(v_K)) * 1/2 * R * T)
        """
        if self.h_freq_cutoff is None or self.v is None:
            return None
        vib_energies = []
        assert len(self.v) == len(self.enthalpy_damping_function), (
            f"The length of vibrational frequencies and damping function must be equal.\n"
            f"The damping function is {self.enthalpy_damping_function}.\n"
        )
        for j in range(0, len(self.v)):
            vib_energies.append(
                self.enthalpy_damping_function[j]
                * self.rrho_internal_energy[j]
                + (1 - self.enthalpy_damping_function[j]) * 1 / 2 * R * self.T
            )
        return sum(vib_energies)

    @property
    def enthalpy(self):
        """Obtain the enthalpy in J mol^-1.
        Formula:
            H = E0 + E_tot + R * T
        where:
            E0 = the total electronic energy (J mol^-1)
        """
        if self.total_internal_energy is None:
            return None
        return self.electronic_energy + self.total_internal_energy + R * self.T

    @property
    def qrrho_total_entropy(self):
        """Obtain the quasi-RRHO total entropy in J mol^-1 K^-1.
        Formula:
            S^qrrho_tot = S_t + S_r + S^qrrho_v + S_e
        """
        if self.qrrho_vibrational_entropy is None:
            return None
        return (
            self.translational_entropy
            + self.rotational_entropy
            + self.electronic_entropy
            + self.qrrho_vibrational_entropy
        )

    @property
    def entropy_times_temperature(self):
        """Obtain the total entropy times temperature in J mol^-1.
        Formula:
            T * S_tot
        """
        if self.total_entropy is None:
            return None
        return self.T * self.total_entropy

    @property
    def qrrho_entropy_times_temperature(self):
        """Obtain the quasi-RRHO entropy times temperature in J mol^-1.
        Formula:
            T * S^qrrho_tot
        """
        if self.qrrho_total_entropy is None:
            return None
        return self.T * self.qrrho_total_entropy

    @property
    def gibbs_free_energy(self):
        """Obtain the Gibbs free energy in J mol^-1 .
        Formula:
            G = H - T * S_tot
        """
        if self.entropy_times_temperature is None or self.enthalpy is None:
            return None
        return self.enthalpy - self.entropy_times_temperature

    @property
    def qrrho_total_internal_energy(self):
        """Obtain the quasi-RRHO total internal energy in J mol^-1.
        Formula:
            E^qrrho_tot = E_t + E_r + E^qrrho_v + E_e
        """
        if self.qrrho_vibrational_internal_energy is None:
            return None
        return (
            self.translational_internal_energy
            + self.rotational_internal_energy
            + self.electronic_internal_energy
            + self.qrrho_vibrational_internal_energy
        )

    @property
    def qrrho_enthalpy(self):
        """Obtain the quasi-RRHO enthalpy in J mol^-1.
        Formula:
            H^qrrho = E0 + H^qrrho_corr
                    = E0 + E^qrrho_tot + R * T
        where:
            E0 = the total electronic energy (J mol^-1)
        """
        if self.qrrho_total_internal_energy is None:
            return None
        return (
            self.electronic_energy
            + self.qrrho_total_internal_energy
            + R * self.T
        )

    @property
    def qrrho_gibbs_free_energy(self):
        """Obtain the Gibbs free energy in J mol^-1, by quasi-RRHO corrections to both entropy and enthalpy.
        Formula:
            G^qrrho_q = H^qrrho - T * S^qrrho_tot
        """
        if (
            self.qrrho_enthalpy is None
            or self.qrrho_entropy_times_temperature is None
        ):
            return None
        return self.qrrho_enthalpy - self.qrrho_entropy_times_temperature

    @property
    def qrrho_gibbs_free_energy_qs(self):
        """Obtain the Gibbs free energy in J mol^-1, by a quasi-RRHO correction to entropy only.
        Formula:
            G^qrrho_qs = H - T * S^qrrho_tot
        """
        if (
            self.qrrho_entropy_times_temperature is None
            or self.enthalpy is None
        ):
            return None
        return self.enthalpy - self.qrrho_entropy_times_temperature

    @property
    def qrrho_gibbs_free_energy_qh(self):
        """Obtain the Gibbs free energy in J mol^-1, by a quasi-RRHO correction to enthalpy only.
        Formula:
            G^qrrho_qh = H^qrrho - T * S_tot
<<<<<<< HEAD
        """
        if (
            self.qrrho_enthalpy is None
            or self.entropy_times_temperature is None
        ):
            return None
        return self.qrrho_enthalpy - self.entropy_times_temperature

    def compute_thermochemistry(self):
        """Compute Boltzmann-averaged properties."""
        logger.debug(f"Computing thermochemistry for {self.filename}...")
        self._compute_thermochemistry()

    def _compute_thermochemistry(self):
        """Calculate thermochemical properties based on the parsed data."""
        # Check for imaginary frequencies if required
        if self.check_imaginary_frequencies:
            logger.debug("Checking imaginary frequencies.")
            self.check_frequencies()
        # convert energies to specified units
        logger.debug(f"Converting to energy units: {self.energy_units}")
        (
            electronic_energy,
            zero_point_energy,
            enthalpy,
            qrrho_enthalpy,
            entropy_times_temperature,
            qrrho_entropy_times_temperature,
            gibbs_free_energy,
            qrrho_gibbs_free_energy,
        ) = self.convert_energy_units()
        logger.debug(f"Finished converting energies to {self.energy_units}.")

        # Log the results to the output file or console
        structure = os.path.splitext(os.path.basename(self.filename))[0]
        self.log_results_to_file(
            structure,
            electronic_energy,
            zero_point_energy,
            enthalpy,
            qrrho_enthalpy,
            entropy_times_temperature,
            qrrho_entropy_times_temperature,
            gibbs_free_energy,
            qrrho_gibbs_free_energy,
        )

    def check_frequencies(self):
        """Check for imaginary frequencies and raise an error if found."""
        if self.imaginary_frequencies:
            if self.job_type == "ts":
                if len(self.imaginary_frequencies) == 1:
                    logger.info(
                        f"Correct Transition State detected: only 1 imaginary frequency\n"
                        f"Imaginary frequency excluded for thermochemistry calculation in {self.filename}."
                    )
                else:
                    raise ValueError(
                        f"Invalid number of imaginary frequencies for {self.filename}. "
                        f"Expected 0 for optimization or 1 for TS, but found "
                        f"{len(self.imaginary_frequencies)} for job: {self.job_type}!"
                    )
            else:
                raise ValueError(
                    f"Invalid geometry optimization for {self.filename}. "
                    f"A valid optimized geometry should not contain imaginary frequencies. "
                    f"Please re-optimize the geometry to locate a true minimum."
                )

    def convert_energy_units(self):
        """Convert all energies to the specified units."""
        electronic_energy = energy_conversion(
            "j/mol", self.energy_units, self.electronic_energy
        )
        zero_point_energy = energy_conversion(
            "j/mol", self.energy_units, self.zero_point_energy
        )
        enthalpy = energy_conversion("j/mol", self.energy_units, self.enthalpy)
        qrrho_enthalpy = (
            energy_conversion("j/mol", self.energy_units, self.qrrho_enthalpy)
            if self.qrrho_enthalpy
            else None
        )
        entropy_times_temperature = energy_conversion(
            "j/mol", self.energy_units, self.entropy_times_temperature
        )
        qrrho_entropy_times_temperature = (
            energy_conversion(
                "j/mol",
                self.energy_units,
                self.qrrho_entropy_times_temperature,
            )
            if self.qrrho_entropy_times_temperature
            else None
        )
        gibbs_free_energy = energy_conversion(
            "j/mol", self.energy_units, self.gibbs_free_energy
        )

        if self.s_freq_cutoff and self.h_freq_cutoff:
            qrrho_gibbs_free_energy = energy_conversion(
                "j/mol", self.energy_units, self.qrrho_gibbs_free_energy
            )
        elif self.s_freq_cutoff and not self.h_freq_cutoff:
            qrrho_gibbs_free_energy = energy_conversion(
                "j/mol", self.energy_units, self.qrrho_gibbs_free_energy_qs
            )
        elif not self.s_freq_cutoff and self.h_freq_cutoff:
            qrrho_gibbs_free_energy = energy_conversion(
                "j/mol", self.energy_units, self.qrrho_gibbs_free_energy_qh
            )
        else:
            qrrho_gibbs_free_energy = None

        return (
            electronic_energy,
            zero_point_energy,
            enthalpy,
            qrrho_enthalpy,
            entropy_times_temperature,
            qrrho_entropy_times_temperature,
            gibbs_free_energy,
            qrrho_gibbs_free_energy,
        )

    def __str__(self):
        """String representation of the thermochemistry results."""
        return (
            f"Thermochemistry Results for {self.filename}:\n"
            f"Temperature: {self.temperature:.2f} K\n"
            f"Concentration: {self.concentration:.1f} mol/L\n"
            f"Pressure: {self.pressure:.1f} atm\n"
            f"Mass Weighted: {'Most Abundant Masses' if not self.use_weighted_mass else 'Natural Abundance Weighted Masses'}\n"
            f"Energy Unit: {self.energy_units}\n"
        )

    def log_results_to_file(
        self,
        structure,
        electronic_energy,
        zero_point_energy,
        enthalpy,
        qrrho_enthalpy,
        entropy_times_temperature,
        qrrho_entropy_times_temperature,
        gibbs_free_energy,
        qrrho_gibbs_free_energy,
    ):
        all_none = all(
            x is None
            for x in [
                zero_point_energy,
                enthalpy,
                qrrho_enthalpy,
                entropy_times_temperature,
                qrrho_entropy_times_temperature,
                gibbs_free_energy,
                qrrho_gibbs_free_energy,
            ]
        )
        no_freq = "{:39} {:13.6f}   {:<69}\n".format(
            structure,
            electronic_energy,
            "--- [NO FREQ INFO] Thermochemistry skipped. ---",
        )

        """Log the thermochemistry results to the output file."""
        if self.outputfile is None:
            # If no output file is specified, log to individual output file
            self.outputfile = os.path.splitext(self.filename)[0] + ".dat"

        # Write output to outputfile
        if not os.path.exists(self.outputfile):
            output_string = f"Temperature: {self.temperature:.2f} K\n"
            if self.concentration is not None:
                output_string += (
                    f"Concentration: {self.concentration:.1f} mol/L\n"
                )
            else:
                output_string += f"Pressure: {self.pressure:.1f} atm\n"

            if self.s_freq_cutoff:
                output_string += f"Entropy Frequency Cut-off: {(self.s_freq_cutoff/(units._c * 1e2)):.1f} cm^-1\n"

            if self.h_freq_cutoff:
                output_string += f"Enthalpy Frequency Cut-off: {(self.h_freq_cutoff/(units._c * 1e2)):.1f} cm^-1\n"
            if self.s_freq_cutoff or self.h_freq_cutoff:
                output_string += f"Damping Function Exponent: {self.alpha}\n"
            output_string += f"Mass Weighted: {'Most Abundant Masses' if not self.use_weighted_mass else 'Natural Abundance Weighted Masses'}\n"
            output_string += f"Energy Unit: {self.energy_units}\n\n"

            if self.h_freq_cutoff or self.s_freq_cutoff:
                output_string += qrrho_header
                output_string += head_gordon_damping_function_ref
            if self.s_freq_cutoff:
                output_string += grimme_quasi_rrho_entropy_ref
            if self.h_freq_cutoff:
                output_string += head_gordon_quasi_rrho_enthalpy_ref
            output_string += "\n"

            if self.h_freq_cutoff and self.s_freq_cutoff:
                output_string += "{:<39} {:>13} {:>10} {:>13} {:>13} {:>10} {:>10} {:>13} {:>13}\n".format(
                    "Structure",
                    "E",
                    "ZPE",
                    "H",
                    "qh-H",
                    "T.S",
                    "T.qh-S",
                    "G(T)",
                    "qh-G(T)",
                )

                output_string += "=" * 142 + "\n"
                output_string += (
                    "{:39} {:13.6f} {:10.6f} {:13.6f} {:13.6f} {:10.6f} {:10.6f} {:13.6f} {:13.6f}\n".format(
                        structure,
                        electronic_energy,
                        zero_point_energy,
                        enthalpy,
                        qrrho_enthalpy,
                        entropy_times_temperature,
                        qrrho_entropy_times_temperature,
                        gibbs_free_energy,
                        qrrho_gibbs_free_energy,
                    )
                    if not all_none
                    else no_freq
                )

            elif self.s_freq_cutoff and not self.h_freq_cutoff:
                output_string += "{:<39} {:>13} {:>10} {:>13} {:>10} {:>10} {:>13} {:>13}\n".format(
                    "Structure",
                    "E",
                    "ZPE",
                    "H",
                    "T.S",
                    "T.qh-S",
                    "G(T)",
                    "qh-G(T)",
                )
                output_string += "=" * 128 + "\n"
                output_string += (
                    "{:39} {:13.6f} {:10.6f} {:13.6f} {:10.6f} {:10.6f} {:13.6f} {:13.6f}\n".format(
                        structure,
                        electronic_energy,
                        zero_point_energy,
                        enthalpy,
                        entropy_times_temperature,
                        qrrho_entropy_times_temperature,
                        gibbs_free_energy,
                        qrrho_gibbs_free_energy,
                    )
                    if not all_none
                    else no_freq
                )
            elif self.h_freq_cutoff and not self.s_freq_cutoff:
                output_string += "{:<39} {:>13} {:>10} {:>13} {:>13} {:>10} {:>13} {:>13}\n".format(
                    "Structure",
                    "E",
                    "ZPE",
                    "H",
                    "qh-H",
                    "T.S",
                    "G(T)",
                    "qh-G(T)",
                )
                output_string += "=" * 131 + "\n"
                output_string += (
                    "{:39} {:13.6f} {:10.6f} {:13.6f} {:13.6f} {:10.6f} {:13.6f} {:13.6f}\n".format(
                        structure,
                        electronic_energy,
                        zero_point_energy,
                        enthalpy,
                        qrrho_enthalpy,
                        entropy_times_temperature,
                        gibbs_free_energy,
                        qrrho_gibbs_free_energy,
                    )
                    if not all_none
                    else no_freq
                )
            else:
                output_string += (
                    "{:<39} {:>13} {:>10} {:>13} {:>10} {:>13}\n".format(
                        "Structure", "E", "ZPE", "H", "T.S", "G(T)"
                    )
                )
                output_string += "=" * 103 + "\n"
                output_string += (
                    "{:39} {:13.6f} {:10.6f} {:13.6f} {:10.6f} {:13.6f}\n".format(
                        structure,
                        electronic_energy,
                        zero_point_energy,
                        enthalpy,
                        entropy_times_temperature,
                        gibbs_free_energy,
                    )
                    if not all_none
                    else no_freq
                )

            # If the output file does not exist, create it and write the header
            with open(self.outputfile, "w") as out:
                out.write(output_string)
            logger.info(f"Thermochemistry results saved to {self.outputfile}")
        else:
            # If the output file exists, append the results
            structure = os.path.splitext(os.path.basename(self.filename))[0]
            output_string = ""
            if self.h_freq_cutoff and self.s_freq_cutoff:
                output_string += (
                    "{:39} {:13.6f} {:10.6f} {:13.6f} {:13.6f} {:10.6f} {:10.6f} {:13.6f} {:13.6f}\n".format(
                        structure,
                        electronic_energy,
                        zero_point_energy,
                        enthalpy,
                        qrrho_enthalpy,
                        entropy_times_temperature,
                        qrrho_entropy_times_temperature,
                        gibbs_free_energy,
                        qrrho_gibbs_free_energy,
                    )
                    if not all_none
                    else no_freq
                )

            elif self.s_freq_cutoff and not self.h_freq_cutoff:
                output_string += (
                    "{:39} {:13.6f} {:10.6f} {:13.6f} {:10.6f} {:10.6f} {:13.6f} {:13.6f}\n".format(
                        structure,
                        electronic_energy,
                        zero_point_energy,
                        enthalpy,
                        entropy_times_temperature,
                        qrrho_entropy_times_temperature,
                        gibbs_free_energy,
                        qrrho_gibbs_free_energy,
                    )
                    if not all_none
                    else no_freq
                )
            elif self.h_freq_cutoff and not self.s_freq_cutoff:
                output_string += (
                    "{:39} {:13.6f} {:10.6f} {:13.6f} {:13.6f} {:10.6f} {:13.6f} {:13.6f}\n".format(
                        structure,
                        electronic_energy,
                        zero_point_energy,
                        enthalpy,
                        qrrho_enthalpy,
                        entropy_times_temperature,
                        gibbs_free_energy,
                        qrrho_gibbs_free_energy,
                    )
                    if not all_none
                    else no_freq
                )
            else:
                output_string += (
                    "{:39} {:13.6f} {:10.6f} {:13.6f} {:10.6f} {:13.6f}\n".format(
                        structure,
                        electronic_energy,
                        zero_point_energy,
                        enthalpy,
                        entropy_times_temperature,
                        gibbs_free_energy,
                    )
                    if not all_none
                    else no_freq
                )

            # Check if the header is already present
            with open(self.outputfile, "a") as out:
                out.write(output_string)
            logger.info(f"Thermochemistry results saved to {self.outputfile}")


class BoltzmannAverageThermochemistry(Thermochemistry):
    """Class to compute Boltzmann-averaged thermochemical properties from a list of files."""

    def __init__(self, files, energy_type="gibbs", **kwargs):
        super().__init__(
            filename=files[
                0
            ],  # No single file, we will take molecule from first filename
            **kwargs,
        )
        """
        Initialize with a list of Gaussian or ORCA output files.

        Parameters
        ----------
        files : list of str
            List of file paths (.log or .out) containing thermochemistry data for conformers.
        energy_type : str, optional
            Energy type to use for Boltzmann weighting ("electronic" or "gibbs"). Default is "gibbs".
        """
=======
        """
        if (
            self.qrrho_enthalpy is None
            or self.entropy_times_temperature is None
        ):
            return None
        return self.qrrho_enthalpy - self.entropy_times_temperature

    def compute_thermochemistry(self):
        """Compute Boltzmann-averaged properties."""
        logger.debug(f"Computing thermochemistry for {self.filename}...")
        self._compute_thermochemistry()

    def _compute_thermochemistry(self):
        """Calculate thermochemical properties based on the parsed data."""
        # Check for imaginary frequencies if required
        if self.check_imaginary_frequencies:
            logger.debug("Checking imaginary frequencies.")
            self.check_frequencies()
        # convert energies to specified units
        logger.debug(f"Converting to energy units: {self.energy_units}")
        (
            electronic_energy,
            zero_point_energy,
            enthalpy,
            qrrho_enthalpy,
            entropy_times_temperature,
            qrrho_entropy_times_temperature,
            gibbs_free_energy,
            qrrho_gibbs_free_energy,
        ) = self.convert_energy_units()
        logger.debug(f"Finished converting energies to {self.energy_units}.")

        # Log the results to the output file or console
        structure = os.path.splitext(os.path.basename(self.filename))[0]
        self.log_results_to_file(
            structure,
            electronic_energy,
            zero_point_energy,
            enthalpy,
            qrrho_enthalpy,
            entropy_times_temperature,
            qrrho_entropy_times_temperature,
            gibbs_free_energy,
            qrrho_gibbs_free_energy,
        )

    def check_frequencies(self):
        """Check for imaginary frequencies and raise an error if found."""
        if self.imaginary_frequencies:
            if self.job_type == "ts":
                if len(self.imaginary_frequencies) == 1:
                    logger.info(
                        f"Correct Transition State detected: only 1 imaginary frequency\n"
                        f"Imaginary frequency excluded for thermochemistry calculation in {self.filename}."
                    )
                else:
                    raise ValueError(
                        f"Invalid number of imaginary frequencies for {self.filename}. "
                        f"Expected 0 for optimization or 1 for TS, but found "
                        f"{len(self.imaginary_frequencies)} for job: {self.job_type}!"
                    )
            else:
                raise ValueError(
                    f"Invalid geometry optimization for {self.filename}. "
                    f"A valid optimized geometry should not contain imaginary frequencies. "
                    f"Please re-optimize the geometry to locate a true minimum."
                )

    def convert_energy_units(self):
        """Convert all energies to the specified units."""
        electronic_energy = energy_conversion(
            "j/mol", self.energy_units, self.electronic_energy
        )
        zero_point_energy = energy_conversion(
            "j/mol", self.energy_units, self.zero_point_energy
        )
        enthalpy = energy_conversion("j/mol", self.energy_units, self.enthalpy)
        qrrho_enthalpy = (
            energy_conversion("j/mol", self.energy_units, self.qrrho_enthalpy)
            if self.qrrho_enthalpy
            else None
        )
        entropy_times_temperature = energy_conversion(
            "j/mol", self.energy_units, self.entropy_times_temperature
        )
        qrrho_entropy_times_temperature = (
            energy_conversion(
                "j/mol",
                self.energy_units,
                self.qrrho_entropy_times_temperature,
            )
            if self.qrrho_entropy_times_temperature
            else None
        )
        gibbs_free_energy = energy_conversion(
            "j/mol", self.energy_units, self.gibbs_free_energy
        )

        if self.s_freq_cutoff and self.h_freq_cutoff:
            qrrho_gibbs_free_energy = energy_conversion(
                "j/mol", self.energy_units, self.qrrho_gibbs_free_energy
            )
        elif self.s_freq_cutoff and not self.h_freq_cutoff:
            qrrho_gibbs_free_energy = energy_conversion(
                "j/mol", self.energy_units, self.qrrho_gibbs_free_energy_qs
            )
        elif not self.s_freq_cutoff and self.h_freq_cutoff:
            qrrho_gibbs_free_energy = energy_conversion(
                "j/mol", self.energy_units, self.qrrho_gibbs_free_energy_qh
            )
        else:
            qrrho_gibbs_free_energy = None

        return (
            electronic_energy,
            zero_point_energy,
            enthalpy,
            qrrho_enthalpy,
            entropy_times_temperature,
            qrrho_entropy_times_temperature,
            gibbs_free_energy,
            qrrho_gibbs_free_energy,
        )

    def __str__(self):
        """String representation of the thermochemistry results."""
        filename = getattr(self, "filename", "Unknown")
        temperature = getattr(self, "temperature", None)
        concentration = getattr(self, "concentration", None)
        pressure = getattr(self, "pressure", None)
        use_weighted_mass = getattr(self, "use_weighted_mass", False)
        energy_units = getattr(self, "energy_units", "Unknown")

        temperature_str = (
            f"{temperature:.2f} K" if temperature is not None else "N/A"
        )
        concentration_str = (
            f"{concentration:.1f} mol/L"
            if concentration is not None
            else "N/A"
        )
        pressure_str = f"{pressure:.1f} atm" if pressure is not None else "N/A"
        mass_weighted_str = (
            "Most Abundant Masses"
            if not use_weighted_mass
            else "Natural Abundance Weighted Masses"
        )

        return (
            f"Thermochemistry Results for {filename}:\n"
            f"Temperature: {temperature_str}\n"
            f"Concentration: {concentration_str}\n"
            f"Pressure: {pressure_str}\n"
            f"Mass Weighted: {mass_weighted_str}\n"
            f"Energy Unit: {energy_units}\n"
        )

    def log_results_to_file(
        self,
        structure,
        electronic_energy,
        zero_point_energy,
        enthalpy,
        qrrho_enthalpy,
        entropy_times_temperature,
        qrrho_entropy_times_temperature,
        gibbs_free_energy,
        qrrho_gibbs_free_energy,
    ):
        all_none = all(
            x is None
            for x in [
                zero_point_energy,
                enthalpy,
                qrrho_enthalpy,
                entropy_times_temperature,
                qrrho_entropy_times_temperature,
                gibbs_free_energy,
                qrrho_gibbs_free_energy,
            ]
        )
        no_freq = "{:39} {:13.6f}   {:<69}\n".format(
            structure,
            electronic_energy,
            "--- [NO FREQ INFO] Thermochemistry skipped. ---",
        )

        """Log the thermochemistry results to the output file."""
        if self.outputfile is None:
            # If no output file is specified, log to individual output file
            self.outputfile = os.path.splitext(self.filename)[0] + ".dat"

        # Write output to outputfile
        if not os.path.exists(self.outputfile):
            output_string = f"Temperature: {self.temperature:.2f} K\n"
            if self.concentration is not None:
                output_string += (
                    f"Concentration: {self.concentration:.1f} mol/L\n"
                )
            else:
                output_string += f"Pressure: {self.pressure:.1f} atm\n"

            if self.s_freq_cutoff:
                output_string += f"Entropy Frequency Cut-off: {(self.s_freq_cutoff/(units._c * 1e2)):.1f} cm^-1\n"

            if self.h_freq_cutoff:
                output_string += f"Enthalpy Frequency Cut-off: {(self.h_freq_cutoff/(units._c * 1e2)):.1f} cm^-1\n"
            if self.s_freq_cutoff or self.h_freq_cutoff:
                output_string += f"Damping Function Exponent: {self.alpha}\n"
            output_string += f"Mass Weighted: {'Most Abundant Masses' if not self.use_weighted_mass else 'Natural Abundance Weighted Masses'}\n"
            output_string += f"Energy Unit: {self.energy_units}\n\n"

            if self.h_freq_cutoff or self.s_freq_cutoff:
                output_string += qrrho_header
                output_string += head_gordon_damping_function_ref
            if self.s_freq_cutoff:
                output_string += grimme_quasi_rrho_entropy_ref
            if self.h_freq_cutoff:
                output_string += head_gordon_quasi_rrho_enthalpy_ref
            output_string += "\n"

            if self.h_freq_cutoff and self.s_freq_cutoff:
                output_string += "{:<39} {:>13} {:>10} {:>13} {:>13} {:>10} {:>10} {:>13} {:>13}\n".format(
                    "Structure",
                    "E",
                    "ZPE",
                    "H",
                    "qh-H",
                    "T.S",
                    "T.qh-S",
                    "G(T)",
                    "qh-G(T)",
                )

                output_string += "=" * 142 + "\n"
                output_string += (
                    "{:39} {:13.6f} {:10.6f} {:13.6f} {:13.6f} {:10.6f} {:10.6f} {:13.6f} {:13.6f}\n".format(
                        structure,
                        electronic_energy,
                        zero_point_energy,
                        enthalpy,
                        qrrho_enthalpy,
                        entropy_times_temperature,
                        qrrho_entropy_times_temperature,
                        gibbs_free_energy,
                        qrrho_gibbs_free_energy,
                    )
                    if not all_none
                    else no_freq
                )

            elif self.s_freq_cutoff and not self.h_freq_cutoff:
                output_string += "{:<39} {:>13} {:>10} {:>13} {:>10} {:>10} {:>13} {:>13}\n".format(
                    "Structure",
                    "E",
                    "ZPE",
                    "H",
                    "T.S",
                    "T.qh-S",
                    "G(T)",
                    "qh-G(T)",
                )
                output_string += "=" * 128 + "\n"
                output_string += (
                    "{:39} {:13.6f} {:10.6f} {:13.6f} {:10.6f} {:10.6f} {:13.6f} {:13.6f}\n".format(
                        structure,
                        electronic_energy,
                        zero_point_energy,
                        enthalpy,
                        entropy_times_temperature,
                        qrrho_entropy_times_temperature,
                        gibbs_free_energy,
                        qrrho_gibbs_free_energy,
                    )
                    if not all_none
                    else no_freq
                )
            elif self.h_freq_cutoff and not self.s_freq_cutoff:
                output_string += "{:<39} {:>13} {:>10} {:>13} {:>13} {:>10} {:>13} {:>13}\n".format(
                    "Structure",
                    "E",
                    "ZPE",
                    "H",
                    "qh-H",
                    "T.S",
                    "G(T)",
                    "qh-G(T)",
                )
                output_string += "=" * 131 + "\n"
                output_string += (
                    "{:39} {:13.6f} {:10.6f} {:13.6f} {:13.6f} {:10.6f} {:13.6f} {:13.6f}\n".format(
                        structure,
                        electronic_energy,
                        zero_point_energy,
                        enthalpy,
                        qrrho_enthalpy,
                        entropy_times_temperature,
                        gibbs_free_energy,
                        qrrho_gibbs_free_energy,
                    )
                    if not all_none
                    else no_freq
                )
            else:
                output_string += (
                    "{:<39} {:>13} {:>10} {:>13} {:>10} {:>13}\n".format(
                        "Structure", "E", "ZPE", "H", "T.S", "G(T)"
                    )
                )
                output_string += "=" * 103 + "\n"
                output_string += (
                    "{:39} {:13.6f} {:10.6f} {:13.6f} {:10.6f} {:13.6f}\n".format(
                        structure,
                        electronic_energy,
                        zero_point_energy,
                        enthalpy,
                        entropy_times_temperature,
                        gibbs_free_energy,
                    )
                    if not all_none
                    else no_freq
                )

            # If the output file does not exist, create it and write the header
            with open(self.outputfile, "w") as out:
                out.write(output_string)
            logger.info(f"Thermochemistry results saved to {self.outputfile}")
        else:
            # If the output file exists, append the results
            structure = os.path.splitext(os.path.basename(self.filename))[0]
            output_string = ""
            if self.h_freq_cutoff and self.s_freq_cutoff:
                output_string += (
                    "{:39} {:13.6f} {:10.6f} {:13.6f} {:13.6f} {:10.6f} {:10.6f} {:13.6f} {:13.6f}\n".format(
                        structure,
                        electronic_energy,
                        zero_point_energy,
                        enthalpy,
                        qrrho_enthalpy,
                        entropy_times_temperature,
                        qrrho_entropy_times_temperature,
                        gibbs_free_energy,
                        qrrho_gibbs_free_energy,
                    )
                    if not all_none
                    else no_freq
                )

            elif self.s_freq_cutoff and not self.h_freq_cutoff:
                output_string += (
                    "{:39} {:13.6f} {:10.6f} {:13.6f} {:10.6f} {:10.6f} {:13.6f} {:13.6f}\n".format(
                        structure,
                        electronic_energy,
                        zero_point_energy,
                        enthalpy,
                        entropy_times_temperature,
                        qrrho_entropy_times_temperature,
                        gibbs_free_energy,
                        qrrho_gibbs_free_energy,
                    )
                    if not all_none
                    else no_freq
                )
            elif self.h_freq_cutoff and not self.s_freq_cutoff:
                output_string += (
                    "{:39} {:13.6f} {:10.6f} {:13.6f} {:13.6f} {:10.6f} {:13.6f} {:13.6f}\n".format(
                        structure,
                        electronic_energy,
                        zero_point_energy,
                        enthalpy,
                        qrrho_enthalpy,
                        entropy_times_temperature,
                        gibbs_free_energy,
                        qrrho_gibbs_free_energy,
                    )
                    if not all_none
                    else no_freq
                )
            else:
                output_string += (
                    "{:39} {:13.6f} {:10.6f} {:13.6f} {:10.6f} {:13.6f}\n".format(
                        structure,
                        electronic_energy,
                        zero_point_energy,
                        enthalpy,
                        entropy_times_temperature,
                        gibbs_free_energy,
                    )
                    if not all_none
                    else no_freq
                )

            # Check if the header is already present
            with open(self.outputfile, "a") as out:
                out.write(output_string)
            logger.info(f"Thermochemistry results saved to {self.outputfile}")


class BoltzmannAverageThermochemistry(Thermochemistry):
    """Class to compute Boltzmann-averaged thermochemical properties from a list of files."""

    def __init__(self, files, energy_type="gibbs", **kwargs):
        super().__init__(
            filename=files[
                0
            ],  # No single file, we will take molecule from first filename
            **kwargs,
        )
        """
        Initialize with a list of Gaussian or ORCA output files.

        Parameters
        ----------
        files : list of str
            List of file paths (.log or .out) containing thermochemistry data for conformers.
        energy_type : str, optional
            Energy type to use for Boltzmann weighting ("electronic" or "gibbs"). Default is "gibbs".
        """
>>>>>>> bd2c2772
        if not files:
            raise ValueError("List of files cannot be empty.")
        if not all(
            isinstance(f, str) and f.endswith((".log", ".out")) for f in files
        ):
            raise ValueError("All files must be .log or .out files.")

<<<<<<< HEAD
=======
        # Check that all files have the same molecular structure
        molecules = [Molecule.from_filepath(f) for f in files]
        if any(mol is None for mol in molecules):
            raise ValueError("Could not parse molecule from one or more files")
        formulae = {mol.empirical_formula for mol in molecules}
        if len(formulae) > 1:
            raise ValueError(
                "All files must contain the same molecular structure"
            )

>>>>>>> bd2c2772
        self.files = files
        self.energy_type = energy_type.lower()
        if self.energy_type not in ["electronic", "gibbs"]:
            raise ValueError("energy_type must be 'electronic' or 'gibbs'.")

        # Create Thermochemistry instances for each file
        self.thermochemistries = [
            Thermochemistry(filename=f, **kwargs) for f in files
        ]

    def compute_boltzmann_averages(self):
        """Compute Boltzmann-averaged properties."""
        # Check for imaginary frequencies if required
        if self.check_imaginary_frequencies:
            self.check_frequencies()

        self._calculate_boltzmann_averages()

        # convert energies to specified units
        (
            electronic_energy,
            zero_point_energy,
            enthalpy,
            qrrho_enthalpy,
            entropy_times_temperature,
            qrrho_entropy_times_temperature,
            gibbs_free_energy,
            qrrho_gibbs_free_energy,
        ) = self.convert_energy_units()
        # Log the results to the output file or console
        structure = (
            os.path.commonprefix(
                [os.path.splitext(os.path.basename(f))[0] for f in self.files]
            )
            + f"_boltzmann_avg_by_{self.energy_type}"
        )
        self.log_results_to_file(
            structure,
            electronic_energy,
            zero_point_energy,
            enthalpy,
            qrrho_enthalpy,
            entropy_times_temperature,
            qrrho_entropy_times_temperature,
            gibbs_free_energy,
            qrrho_gibbs_free_energy,
        )

    def _calculate_boltzmann_averages(self):
        """Compute Boltzmann-averaged thermochemical properties."""
        # Get temperature and units from settings
        temperature = self.temperature

        # Extract energies for Boltzmann weighting
        energies = []
        for thermo in self.thermochemistries:
            if self.energy_type == "electronic":
                energy = thermo.electronic_energy  # in J/mol
            else:  # gibbs
                if self.s_freq_cutoff and self.h_freq_cutoff:
                    energy = thermo.qrrho_gibbs_free_energy
                elif self.s_freq_cutoff and not self.h_freq_cutoff:
                    energy = thermo.qrrho_gibbs_free_energy_qs
                elif self.h_freq_cutoff and not self.s_freq_cutoff:
                    energy = thermo.qrrho_gibbs_free_energy_qh
                else:
                    energy = thermo.gibbs_free_energy
            if energy is None:
                raise ValueError(
                    f"Energy ({self.energy_type}) not available for file {thermo.filename}"
                )
            energies.append(energy)
        energies = np.array(energies)

        # Compute Boltzmann weights
        beta = 1.0 / (
            R * temperature
        )  #  beta = 1 / (R * temperature) in J^-1 mol
        energies_shifted = energies - np.min(
            energies
        )  # Shift to avoid overflow
        boltzmann_factors = np.exp(-beta * energies_shifted)
        partition_function = np.sum(boltzmann_factors)
        weights = boltzmann_factors / partition_function

        # Compute weighted averages for thermochemical properties
        self._electronic_energy = np.sum(
            [
                t.electronic_energy * w
                for t, w in zip(self.thermochemistries, weights)
            ]
        )

        self._zero_point_energy = np.sum(
            [
                t.zero_point_energy * w
                for t, w in zip(self.thermochemistries, weights)
            ]
        )

        self._qrrho_enthalpy = (
            np.sum(
                [
                    t.qrrho_enthalpy * w
                    for t, w in zip(self.thermochemistries, weights)
                ]
            )
            if self.h_freq_cutoff
            else None
        )

        self._enthalpy = np.sum(
            [t.enthalpy * w for t, w in zip(self.thermochemistries, weights)]
        )

        self._qrrho_entropy = (
            np.sum(
                [
                    t.qrrho_total_entropy * w
                    for t, w in zip(self.thermochemistries, weights)
                ]
            )
            if self.s_freq_cutoff
            else None
        )

        self._entropy = np.sum(
            [
                t.total_entropy * w
                for t, w in zip(self.thermochemistries, weights)
            ]
        )

        self._qrrho_gibbs_free_energy = (
            np.sum(
                [
                    (
                        t.qrrho_gibbs_free_energy
                        if (self.s_freq_cutoff and self.h_freq_cutoff)
                        else (
                            t.qrrho_gibbs_free_energy_qs
                            if (self.s_freq_cutoff and not self.h_freq_cutoff)
                            else (
                                t.qrrho_gibbs_free_energy_qh
                                if (
                                    self.h_freq_cutoff
                                    and not self.s_freq_cutoff
                                )
                                else t.gibbs_free_energy
                            )
                        )
                    )
                    * w
                    for t, w in zip(self.thermochemistries, weights)
                ]
            )
            if not (self.h_freq_cutoff is None and self.s_freq_cutoff is None)
            else None
        )

        self._gibbs_free_energy = np.sum(
            [
                t.gibbs_free_energy * w
                for t, w in zip(self.thermochemistries, weights)
            ]
        )

    @property
    def boltzmann_electronic_energy(self):
        """Boltzmann-averaged electronic energy."""
        return self._electronic_energy

    @property
    def boltzmann_zero_point_energy(self):
        """Boltzmann-averaged zero-point energy."""
        return self._zero_point_energy

    @property
    def boltzmann_qrrho_enthalpy(self):
        """Boltzmann-averaged enthalpy."""
        return self._qrrho_enthalpy

    @property
    def boltzmann_enthalpy(self):
        """Boltzmann-averaged enthalpy."""
        return self._enthalpy

    @property
    def boltzmann_entropy(self):
        """Boltzmann-averaged entropy."""
        return self._entropy

    @property
    def boltzmann_qrrho_entropy(self):
        """Boltzmann-averaged entropy."""
        return self._qrrho_entropy

    @property
    def boltzmann_entropy_times_temperature(self):
        """Boltzmann-averaged entropy."""
        return self._entropy * self.temperature

    @property
    def boltzmann_qrrho_entropy_times_temperature(self):
        """Boltzmann-averaged entropy times temperature."""
        return self._qrrho_entropy * self.temperature

    @property
    def boltzmann_gibbs_free_energy(self):
        """Boltzmann-averaged Gibbs free energy."""
        return self._gibbs_free_energy

    @property
    def boltzmann_qrrho_gibbs_free_energy(self):
        """Boltzmann-averaged Gibbs free energy."""
        return self._qrrho_gibbs_free_energy

    def convert_energy_units(self):
        """Convert all energies to the specified units."""
        boltzmann_electronic_energy = energy_conversion(
            "j/mol", self.energy_units, self.boltzmann_electronic_energy
        )
        boltzmann_zero_point_energy = energy_conversion(
            "j/mol", self.energy_units, self.boltzmann_zero_point_energy
        )
        boltzmann_enthalpy = energy_conversion(
            "j/mol", self.energy_units, self.boltzmann_enthalpy
        )
        boltzmann_qrrho_enthalpy = (
            energy_conversion(
                "j/mol", self.energy_units, self.boltzmann_qrrho_enthalpy
            )
            if self.h_freq_cutoff
            else None
        )
        boltzmann_entropy_times_temperature = energy_conversion(
            "j/mol",
            self.energy_units,
            self.boltzmann_entropy_times_temperature,
        )
        boltzmann_qrrho_entropy_times_temperature = (
            energy_conversion(
                "j/mol",
                self.energy_units,
                self.boltzmann_qrrho_entropy_times_temperature,
            )
            if self.s_freq_cutoff
            else None
        )
        boltzmann_gibbs_free_energy = energy_conversion(
            "j/mol", self.energy_units, self.boltzmann_gibbs_free_energy
        )
        boltzmann_qrrho_gibbs_free_energy = energy_conversion(
            "j/mol", self.energy_units, self.boltzmann_qrrho_gibbs_free_energy
        )

        return (
            boltzmann_electronic_energy,
            boltzmann_zero_point_energy,
            boltzmann_enthalpy,
            boltzmann_qrrho_enthalpy,
            boltzmann_entropy_times_temperature,
            boltzmann_qrrho_entropy_times_temperature,
            boltzmann_gibbs_free_energy,
            boltzmann_qrrho_gibbs_free_energy,
        )

    def __str__(self):
        """String representation of the Boltzmann-averaged thermochemistry."""
        energy_units = self.energy_units
        return (
            f"Boltzmann-Averaged Thermochemistry (using {self.energy_type} energy)\n"
            f"Temperature: {self.temperature:.2f} K\n"
            f"Electronic Energy: {self._electronic_energy:.6f} {energy_units}\n"
            f"Enthalpy: {self._enthalpy:.6f} {energy_units}\n"
            f"Entropy: {self._entropy:.6f} {energy_units}/K\n"
            f"Gibbs Free Energy: {self._gibbs_free_energy:.6f} {energy_units}"
        )<|MERGE_RESOLUTION|>--- conflicted
+++ resolved
@@ -831,7 +831,6 @@
         """Obtain the Gibbs free energy in J mol^-1, by a quasi-RRHO correction to enthalpy only.
         Formula:
             G^qrrho_qh = H^qrrho - T * S_tot
-<<<<<<< HEAD
         """
         if (
             self.qrrho_enthalpy is None
@@ -959,13 +958,35 @@
 
     def __str__(self):
         """String representation of the thermochemistry results."""
+        filename = getattr(self, "filename", "Unknown")
+        temperature = getattr(self, "temperature", None)
+        concentration = getattr(self, "concentration", None)
+        pressure = getattr(self, "pressure", None)
+        use_weighted_mass = getattr(self, "use_weighted_mass", False)
+        energy_units = getattr(self, "energy_units", "Unknown")
+
+        temperature_str = (
+            f"{temperature:.2f} K" if temperature is not None else "N/A"
+        )
+        concentration_str = (
+            f"{concentration:.1f} mol/L"
+            if concentration is not None
+            else "N/A"
+        )
+        pressure_str = f"{pressure:.1f} atm" if pressure is not None else "N/A"
+        mass_weighted_str = (
+            "Most Abundant Masses"
+            if not use_weighted_mass
+            else "Natural Abundance Weighted Masses"
+        )
+
         return (
-            f"Thermochemistry Results for {self.filename}:\n"
-            f"Temperature: {self.temperature:.2f} K\n"
-            f"Concentration: {self.concentration:.1f} mol/L\n"
-            f"Pressure: {self.pressure:.1f} atm\n"
-            f"Mass Weighted: {'Most Abundant Masses' if not self.use_weighted_mass else 'Natural Abundance Weighted Masses'}\n"
-            f"Energy Unit: {self.energy_units}\n"
+            f"Thermochemistry Results for {filename}:\n"
+            f"Temperature: {temperature_str}\n"
+            f"Concentration: {concentration_str}\n"
+            f"Pressure: {pressure_str}\n"
+            f"Mass Weighted: {mass_weighted_str}\n"
+            f"Energy Unit: {energy_units}\n"
         )
 
     def log_results_to_file(
@@ -1229,427 +1250,6 @@
         energy_type : str, optional
             Energy type to use for Boltzmann weighting ("electronic" or "gibbs"). Default is "gibbs".
         """
-=======
-        """
-        if (
-            self.qrrho_enthalpy is None
-            or self.entropy_times_temperature is None
-        ):
-            return None
-        return self.qrrho_enthalpy - self.entropy_times_temperature
-
-    def compute_thermochemistry(self):
-        """Compute Boltzmann-averaged properties."""
-        logger.debug(f"Computing thermochemistry for {self.filename}...")
-        self._compute_thermochemistry()
-
-    def _compute_thermochemistry(self):
-        """Calculate thermochemical properties based on the parsed data."""
-        # Check for imaginary frequencies if required
-        if self.check_imaginary_frequencies:
-            logger.debug("Checking imaginary frequencies.")
-            self.check_frequencies()
-        # convert energies to specified units
-        logger.debug(f"Converting to energy units: {self.energy_units}")
-        (
-            electronic_energy,
-            zero_point_energy,
-            enthalpy,
-            qrrho_enthalpy,
-            entropy_times_temperature,
-            qrrho_entropy_times_temperature,
-            gibbs_free_energy,
-            qrrho_gibbs_free_energy,
-        ) = self.convert_energy_units()
-        logger.debug(f"Finished converting energies to {self.energy_units}.")
-
-        # Log the results to the output file or console
-        structure = os.path.splitext(os.path.basename(self.filename))[0]
-        self.log_results_to_file(
-            structure,
-            electronic_energy,
-            zero_point_energy,
-            enthalpy,
-            qrrho_enthalpy,
-            entropy_times_temperature,
-            qrrho_entropy_times_temperature,
-            gibbs_free_energy,
-            qrrho_gibbs_free_energy,
-        )
-
-    def check_frequencies(self):
-        """Check for imaginary frequencies and raise an error if found."""
-        if self.imaginary_frequencies:
-            if self.job_type == "ts":
-                if len(self.imaginary_frequencies) == 1:
-                    logger.info(
-                        f"Correct Transition State detected: only 1 imaginary frequency\n"
-                        f"Imaginary frequency excluded for thermochemistry calculation in {self.filename}."
-                    )
-                else:
-                    raise ValueError(
-                        f"Invalid number of imaginary frequencies for {self.filename}. "
-                        f"Expected 0 for optimization or 1 for TS, but found "
-                        f"{len(self.imaginary_frequencies)} for job: {self.job_type}!"
-                    )
-            else:
-                raise ValueError(
-                    f"Invalid geometry optimization for {self.filename}. "
-                    f"A valid optimized geometry should not contain imaginary frequencies. "
-                    f"Please re-optimize the geometry to locate a true minimum."
-                )
-
-    def convert_energy_units(self):
-        """Convert all energies to the specified units."""
-        electronic_energy = energy_conversion(
-            "j/mol", self.energy_units, self.electronic_energy
-        )
-        zero_point_energy = energy_conversion(
-            "j/mol", self.energy_units, self.zero_point_energy
-        )
-        enthalpy = energy_conversion("j/mol", self.energy_units, self.enthalpy)
-        qrrho_enthalpy = (
-            energy_conversion("j/mol", self.energy_units, self.qrrho_enthalpy)
-            if self.qrrho_enthalpy
-            else None
-        )
-        entropy_times_temperature = energy_conversion(
-            "j/mol", self.energy_units, self.entropy_times_temperature
-        )
-        qrrho_entropy_times_temperature = (
-            energy_conversion(
-                "j/mol",
-                self.energy_units,
-                self.qrrho_entropy_times_temperature,
-            )
-            if self.qrrho_entropy_times_temperature
-            else None
-        )
-        gibbs_free_energy = energy_conversion(
-            "j/mol", self.energy_units, self.gibbs_free_energy
-        )
-
-        if self.s_freq_cutoff and self.h_freq_cutoff:
-            qrrho_gibbs_free_energy = energy_conversion(
-                "j/mol", self.energy_units, self.qrrho_gibbs_free_energy
-            )
-        elif self.s_freq_cutoff and not self.h_freq_cutoff:
-            qrrho_gibbs_free_energy = energy_conversion(
-                "j/mol", self.energy_units, self.qrrho_gibbs_free_energy_qs
-            )
-        elif not self.s_freq_cutoff and self.h_freq_cutoff:
-            qrrho_gibbs_free_energy = energy_conversion(
-                "j/mol", self.energy_units, self.qrrho_gibbs_free_energy_qh
-            )
-        else:
-            qrrho_gibbs_free_energy = None
-
-        return (
-            electronic_energy,
-            zero_point_energy,
-            enthalpy,
-            qrrho_enthalpy,
-            entropy_times_temperature,
-            qrrho_entropy_times_temperature,
-            gibbs_free_energy,
-            qrrho_gibbs_free_energy,
-        )
-
-    def __str__(self):
-        """String representation of the thermochemistry results."""
-        filename = getattr(self, "filename", "Unknown")
-        temperature = getattr(self, "temperature", None)
-        concentration = getattr(self, "concentration", None)
-        pressure = getattr(self, "pressure", None)
-        use_weighted_mass = getattr(self, "use_weighted_mass", False)
-        energy_units = getattr(self, "energy_units", "Unknown")
-
-        temperature_str = (
-            f"{temperature:.2f} K" if temperature is not None else "N/A"
-        )
-        concentration_str = (
-            f"{concentration:.1f} mol/L"
-            if concentration is not None
-            else "N/A"
-        )
-        pressure_str = f"{pressure:.1f} atm" if pressure is not None else "N/A"
-        mass_weighted_str = (
-            "Most Abundant Masses"
-            if not use_weighted_mass
-            else "Natural Abundance Weighted Masses"
-        )
-
-        return (
-            f"Thermochemistry Results for {filename}:\n"
-            f"Temperature: {temperature_str}\n"
-            f"Concentration: {concentration_str}\n"
-            f"Pressure: {pressure_str}\n"
-            f"Mass Weighted: {mass_weighted_str}\n"
-            f"Energy Unit: {energy_units}\n"
-        )
-
-    def log_results_to_file(
-        self,
-        structure,
-        electronic_energy,
-        zero_point_energy,
-        enthalpy,
-        qrrho_enthalpy,
-        entropy_times_temperature,
-        qrrho_entropy_times_temperature,
-        gibbs_free_energy,
-        qrrho_gibbs_free_energy,
-    ):
-        all_none = all(
-            x is None
-            for x in [
-                zero_point_energy,
-                enthalpy,
-                qrrho_enthalpy,
-                entropy_times_temperature,
-                qrrho_entropy_times_temperature,
-                gibbs_free_energy,
-                qrrho_gibbs_free_energy,
-            ]
-        )
-        no_freq = "{:39} {:13.6f}   {:<69}\n".format(
-            structure,
-            electronic_energy,
-            "--- [NO FREQ INFO] Thermochemistry skipped. ---",
-        )
-
-        """Log the thermochemistry results to the output file."""
-        if self.outputfile is None:
-            # If no output file is specified, log to individual output file
-            self.outputfile = os.path.splitext(self.filename)[0] + ".dat"
-
-        # Write output to outputfile
-        if not os.path.exists(self.outputfile):
-            output_string = f"Temperature: {self.temperature:.2f} K\n"
-            if self.concentration is not None:
-                output_string += (
-                    f"Concentration: {self.concentration:.1f} mol/L\n"
-                )
-            else:
-                output_string += f"Pressure: {self.pressure:.1f} atm\n"
-
-            if self.s_freq_cutoff:
-                output_string += f"Entropy Frequency Cut-off: {(self.s_freq_cutoff/(units._c * 1e2)):.1f} cm^-1\n"
-
-            if self.h_freq_cutoff:
-                output_string += f"Enthalpy Frequency Cut-off: {(self.h_freq_cutoff/(units._c * 1e2)):.1f} cm^-1\n"
-            if self.s_freq_cutoff or self.h_freq_cutoff:
-                output_string += f"Damping Function Exponent: {self.alpha}\n"
-            output_string += f"Mass Weighted: {'Most Abundant Masses' if not self.use_weighted_mass else 'Natural Abundance Weighted Masses'}\n"
-            output_string += f"Energy Unit: {self.energy_units}\n\n"
-
-            if self.h_freq_cutoff or self.s_freq_cutoff:
-                output_string += qrrho_header
-                output_string += head_gordon_damping_function_ref
-            if self.s_freq_cutoff:
-                output_string += grimme_quasi_rrho_entropy_ref
-            if self.h_freq_cutoff:
-                output_string += head_gordon_quasi_rrho_enthalpy_ref
-            output_string += "\n"
-
-            if self.h_freq_cutoff and self.s_freq_cutoff:
-                output_string += "{:<39} {:>13} {:>10} {:>13} {:>13} {:>10} {:>10} {:>13} {:>13}\n".format(
-                    "Structure",
-                    "E",
-                    "ZPE",
-                    "H",
-                    "qh-H",
-                    "T.S",
-                    "T.qh-S",
-                    "G(T)",
-                    "qh-G(T)",
-                )
-
-                output_string += "=" * 142 + "\n"
-                output_string += (
-                    "{:39} {:13.6f} {:10.6f} {:13.6f} {:13.6f} {:10.6f} {:10.6f} {:13.6f} {:13.6f}\n".format(
-                        structure,
-                        electronic_energy,
-                        zero_point_energy,
-                        enthalpy,
-                        qrrho_enthalpy,
-                        entropy_times_temperature,
-                        qrrho_entropy_times_temperature,
-                        gibbs_free_energy,
-                        qrrho_gibbs_free_energy,
-                    )
-                    if not all_none
-                    else no_freq
-                )
-
-            elif self.s_freq_cutoff and not self.h_freq_cutoff:
-                output_string += "{:<39} {:>13} {:>10} {:>13} {:>10} {:>10} {:>13} {:>13}\n".format(
-                    "Structure",
-                    "E",
-                    "ZPE",
-                    "H",
-                    "T.S",
-                    "T.qh-S",
-                    "G(T)",
-                    "qh-G(T)",
-                )
-                output_string += "=" * 128 + "\n"
-                output_string += (
-                    "{:39} {:13.6f} {:10.6f} {:13.6f} {:10.6f} {:10.6f} {:13.6f} {:13.6f}\n".format(
-                        structure,
-                        electronic_energy,
-                        zero_point_energy,
-                        enthalpy,
-                        entropy_times_temperature,
-                        qrrho_entropy_times_temperature,
-                        gibbs_free_energy,
-                        qrrho_gibbs_free_energy,
-                    )
-                    if not all_none
-                    else no_freq
-                )
-            elif self.h_freq_cutoff and not self.s_freq_cutoff:
-                output_string += "{:<39} {:>13} {:>10} {:>13} {:>13} {:>10} {:>13} {:>13}\n".format(
-                    "Structure",
-                    "E",
-                    "ZPE",
-                    "H",
-                    "qh-H",
-                    "T.S",
-                    "G(T)",
-                    "qh-G(T)",
-                )
-                output_string += "=" * 131 + "\n"
-                output_string += (
-                    "{:39} {:13.6f} {:10.6f} {:13.6f} {:13.6f} {:10.6f} {:13.6f} {:13.6f}\n".format(
-                        structure,
-                        electronic_energy,
-                        zero_point_energy,
-                        enthalpy,
-                        qrrho_enthalpy,
-                        entropy_times_temperature,
-                        gibbs_free_energy,
-                        qrrho_gibbs_free_energy,
-                    )
-                    if not all_none
-                    else no_freq
-                )
-            else:
-                output_string += (
-                    "{:<39} {:>13} {:>10} {:>13} {:>10} {:>13}\n".format(
-                        "Structure", "E", "ZPE", "H", "T.S", "G(T)"
-                    )
-                )
-                output_string += "=" * 103 + "\n"
-                output_string += (
-                    "{:39} {:13.6f} {:10.6f} {:13.6f} {:10.6f} {:13.6f}\n".format(
-                        structure,
-                        electronic_energy,
-                        zero_point_energy,
-                        enthalpy,
-                        entropy_times_temperature,
-                        gibbs_free_energy,
-                    )
-                    if not all_none
-                    else no_freq
-                )
-
-            # If the output file does not exist, create it and write the header
-            with open(self.outputfile, "w") as out:
-                out.write(output_string)
-            logger.info(f"Thermochemistry results saved to {self.outputfile}")
-        else:
-            # If the output file exists, append the results
-            structure = os.path.splitext(os.path.basename(self.filename))[0]
-            output_string = ""
-            if self.h_freq_cutoff and self.s_freq_cutoff:
-                output_string += (
-                    "{:39} {:13.6f} {:10.6f} {:13.6f} {:13.6f} {:10.6f} {:10.6f} {:13.6f} {:13.6f}\n".format(
-                        structure,
-                        electronic_energy,
-                        zero_point_energy,
-                        enthalpy,
-                        qrrho_enthalpy,
-                        entropy_times_temperature,
-                        qrrho_entropy_times_temperature,
-                        gibbs_free_energy,
-                        qrrho_gibbs_free_energy,
-                    )
-                    if not all_none
-                    else no_freq
-                )
-
-            elif self.s_freq_cutoff and not self.h_freq_cutoff:
-                output_string += (
-                    "{:39} {:13.6f} {:10.6f} {:13.6f} {:10.6f} {:10.6f} {:13.6f} {:13.6f}\n".format(
-                        structure,
-                        electronic_energy,
-                        zero_point_energy,
-                        enthalpy,
-                        entropy_times_temperature,
-                        qrrho_entropy_times_temperature,
-                        gibbs_free_energy,
-                        qrrho_gibbs_free_energy,
-                    )
-                    if not all_none
-                    else no_freq
-                )
-            elif self.h_freq_cutoff and not self.s_freq_cutoff:
-                output_string += (
-                    "{:39} {:13.6f} {:10.6f} {:13.6f} {:13.6f} {:10.6f} {:13.6f} {:13.6f}\n".format(
-                        structure,
-                        electronic_energy,
-                        zero_point_energy,
-                        enthalpy,
-                        qrrho_enthalpy,
-                        entropy_times_temperature,
-                        gibbs_free_energy,
-                        qrrho_gibbs_free_energy,
-                    )
-                    if not all_none
-                    else no_freq
-                )
-            else:
-                output_string += (
-                    "{:39} {:13.6f} {:10.6f} {:13.6f} {:10.6f} {:13.6f}\n".format(
-                        structure,
-                        electronic_energy,
-                        zero_point_energy,
-                        enthalpy,
-                        entropy_times_temperature,
-                        gibbs_free_energy,
-                    )
-                    if not all_none
-                    else no_freq
-                )
-
-            # Check if the header is already present
-            with open(self.outputfile, "a") as out:
-                out.write(output_string)
-            logger.info(f"Thermochemistry results saved to {self.outputfile}")
-
-
-class BoltzmannAverageThermochemistry(Thermochemistry):
-    """Class to compute Boltzmann-averaged thermochemical properties from a list of files."""
-
-    def __init__(self, files, energy_type="gibbs", **kwargs):
-        super().__init__(
-            filename=files[
-                0
-            ],  # No single file, we will take molecule from first filename
-            **kwargs,
-        )
-        """
-        Initialize with a list of Gaussian or ORCA output files.
-
-        Parameters
-        ----------
-        files : list of str
-            List of file paths (.log or .out) containing thermochemistry data for conformers.
-        energy_type : str, optional
-            Energy type to use for Boltzmann weighting ("electronic" or "gibbs"). Default is "gibbs".
-        """
->>>>>>> bd2c2772
         if not files:
             raise ValueError("List of files cannot be empty.")
         if not all(
@@ -1657,8 +1257,6 @@
         ):
             raise ValueError("All files must be .log or .out files.")
 
-<<<<<<< HEAD
-=======
         # Check that all files have the same molecular structure
         molecules = [Molecule.from_filepath(f) for f in files]
         if any(mol is None for mol in molecules):
@@ -1669,7 +1267,6 @@
                 "All files must contain the same molecular structure"
             )
 
->>>>>>> bd2c2772
         self.files = files
         self.energy_type = energy_type.lower()
         if self.energy_type not in ["electronic", "gibbs"]:
