# Byte-compiled / optimized / DLL files
__pycache__/
*.py[cod]
*$py.class
<<<<<<< HEAD
.idea/
=======
*.idea/
>>>>>>> 202673cd

# C extensions
*.so

# Distribution / packaging
.Python
build/
develop-eggs/
dist/
downloads/
eggs/
.eggs/
lib/
lib64/
parts/
sdist/
var/
wheels/
pip-wheel-metadata/
share/python-wheels/
*.egg-info/
.installed.cfg
*.egg
MANIFEST

# PyInstaller
#  Usually these files are written by a python script from a template
#  before PyInstaller builds the exe, so as to inject date/other infos into it.
*.manifest
*.spec

# Installer logs
pip-log.txt
pip-delete-this-directory.txt

# Unit test / coverage reports
htmlcov/
.tox/
.nox/
.coverage
.coverage.*
.cache
nosetests.xml
coverage.xml
*.cover
*.py,cover
.hypothesis/
.pytest_cache/

# Translations
*.mo
*.pot

# Django stuff:
local_settings.py
db.sqlite3
db.sqlite3-journal

# Flask stuff:
instance/
.webassets-cache

# Scrapy stuff:
.scrapy

# Sphinx documentation
docs/_build/

# PyBuilder
target/

# Jupyter Notebook
.ipynb_checkpoints

# IPython
profile_default/
ipython_config.py

# pyenv
.python-version

# pipenv
#   According to pypa/pipenv#598, it is recommended to include Pipfile.lock in version control.
#   However, in case of collaboration, if having platform-specific dependencies or dependencies
#   having no cross-platform support, pipenv may install dependencies that don't work, or not
#   install all needed dependencies.
#Pipfile.lock

# PEP 582; used by e.g. github.com/David-OConnor/pyflow
__pypackages__/

# Celery stuff
celerybeat-schedule
celerybeat.pid

# SageMath parsed files
*.sage.py

# Environments
.env
.venv
env/
venv/
ENV/
env.bak/
venv.bak/

# Spyder project settings
.spyderproject
.spyproject

# Rope project settings
.ropeproject

# mkdocs documentation
/site

# mypy
.mypy_cache/
.dmypy.json
dmypy.json

# ruff
.ruff_cache/

# Pyre type checker
.pyre/

# templates
.github/templates/*

#macos
.DS_Store<|MERGE_RESOLUTION|>--- conflicted
+++ resolved
@@ -2,11 +2,8 @@
 __pycache__/
 *.py[cod]
 *$py.class
-<<<<<<< HEAD
 .idea/
-=======
 *.idea/
->>>>>>> 202673cd
 
 # C extensions
 *.so
