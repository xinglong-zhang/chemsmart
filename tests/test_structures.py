--- conflicted
+++ resolved
@@ -11,12 +11,9 @@
 
 from chemsmart.io.gaussian.input import Gaussian16Input
 from chemsmart.io.molecules.structure import CoordinateBlock, Molecule, XYZFile
-<<<<<<< HEAD
 from chemsmart.io.xyz.file import XYZFile
 from chemsmart.utils.utils import cmp_with_ignore
-=======
 from chemsmart.utils.cluster import is_pubchem_network_available
->>>>>>> 976345da
 
 
 class TestCoordinateBlock:
@@ -170,13 +167,10 @@
             single_molecule_xyz_file, return_list=False
         )
         assert isinstance(molecule, Molecule)
-<<<<<<< HEAD
         assert molecule.partition_level_strings is None
-=======
         assert len(molecule.chemical_symbols) == 71
         assert molecule.empirical_formula == "C37H25Cl3N3O3"
         assert np.isclose(molecule.mass, 665.982, atol=1e-2)
->>>>>>> 976345da
 
         # test conversion to RDKit molecule
         rdkit_molecule = molecule.to_rdkit()
