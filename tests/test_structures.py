import os

import networkx as nx
import numpy as np
import pytest
from ase import Atoms
from pymatgen.core.structure import Molecule as PMGMolecule
from rdkit import Chem
from rdkit.Chem.rdchem import Mol as RDKitMolecule

from chemsmart.io.gaussian.input import Gaussian16Input
from chemsmart.io.molecules.structure import CoordinateBlock, Molecule, XYZFile


class TestCoordinateBlock:
    def test_read_coordinate_block(self):
        coordinates_string = """
C       -0.5448210000   -1.1694570000    0.0001270000
C        0.8378780000   -1.0476350000    0.0001900000
C        1.4329940000    0.2194290000    0.0001440000
C        0.6358350000    1.3657650000   -0.0000040000
C       -0.7521390000    1.2582750000    0.0000710000
C       -1.3283680000   -0.0113420000    0.0001560000
H       -1.0298620000   -2.1454490000    0.0001020000
H        1.4853190000   -1.9262430000    0.0002620000
H        1.1050940000    2.3527070000    0.0000530000
H       -1.3913950000    2.1406100000   -0.0000130000
C        2.9142600000    0.3363820000    0.0000140000
O        3.6625230000   -0.6037690000   -0.0002940000
H        3.3025560000    1.3842410000    0.0001510000
Cl      -3.0556310000   -0.1578960000   -0.0001400000
"""
        cb = CoordinateBlock(coordinate_block=coordinates_string)
        assert cb.symbols.get_chemical_formula() == "C7H5ClO"
        mol = cb.molecule
        assert mol.empirical_formula == "C7H5ClO"
        assert mol.num_atoms == 14
        assert np.isclose(mol.mass, 140.567, atol=1e-2)

    def test_read_gaussian_cb_with_tv(self):
        coordinates_string = """
C                  0.000000    0.000000    0.000000
C                  0.000000    1.429118    0.000000
TV                 2.475315    0.000000    0.000000
TV                -1.219952    2.133447    0.000000
"""
        cb = CoordinateBlock(coordinate_block=coordinates_string)
        assert cb.symbols.get_chemical_formula() == "C2"
        assert cb.translation_vectors == [
            [2.475315, 0.000000, 0.000000],
            [-1.219952, 2.133447, 0.000000],
        ]
        assert cb.molecule.pbc_conditions == [True, True, False]
        assert cb.molecule.translation_vectors == [
            [2.475315, 0.000000, 0.000000],
            [-1.219952, 2.133447, 0.000000],
        ]
        assert np.isclose(cb.molecule.mass, 24.02, atol=1e-2)

    def test_read_gaussian_cb_frozen_atoms(self):
        coordinates_string = """
C        -1      -0.5448210000   -1.1694570000    0.0001270000
C        -1       0.8378780000   -1.0476350000    0.0001900000
C        -1       1.4329940000    0.2194290000    0.0001440000
C        -1       0.6358350000    1.3657650000   -0.0000040000
C        -1      -0.7521390000    1.2582750000    0.0000710000
C        -1      -1.3283680000   -0.0113420000    0.0001560000
H        -1      -1.0298620000   -2.1454490000    0.0001020000
H        -1       1.4853190000   -1.9262430000    0.0002620000
H        -1       1.1050940000    2.3527070000    0.0000530000
H        -1      -1.3913950000    2.1406100000   -0.0000130000
C        0       2.9142600000    0.3363820000    0.0000140000
O        0       3.6625230000   -0.6037690000   -0.0002940000
H        0       3.3025560000    1.3842410000    0.0001510000
Cl       0      -3.0556310000   -0.1578960000   -0.0001400000
"""
        cb = CoordinateBlock(coordinate_block=coordinates_string)
        assert cb.symbols.get_chemical_formula() == "C7H5ClO"
        assert cb.molecule.empirical_formula == "C7H5ClO"
        assert cb.molecule.frozen_atoms == [
            -1,
            -1,
            -1,
            -1,
            -1,
            -1,
            -1,
            -1,
            -1,
            -1,
            0,
            0,
            0,
            0,
        ]


class TestStructures:
    def test_read_molecule_from_single_molecule_xyz_file(
        self, single_molecule_xyz_file
    ):
        assert os.path.exists(single_molecule_xyz_file)
        assert os.path.isfile(single_molecule_xyz_file)

        xyz_file = XYZFile(filename=single_molecule_xyz_file)
        assert xyz_file.num_atoms == 71

        molecule = xyz_file.get_molecules(index="-1", return_list=False)
        assert isinstance(molecule, Molecule)
        assert len(molecule.chemical_symbols) == 71
        assert molecule.is_chiral

        # test conversion of molecule to RDKit molecule
        rdkit_mol = molecule.to_rdkit()
        assert isinstance(rdkit_mol, Chem.Mol)
        assert rdkit_mol.GetNumAtoms() == 71
        assert rdkit_mol.GetNumConformers() == 1
        assert rdkit_mol.GetConformer().GetPositions().shape == (71, 3)

        # molecule is chiral
        assert Chem.FindMolChiralCenters(rdkit_mol, force=True) != []

        # convert to smiles string
        smiles = molecule.to_smiles()
        assert isinstance(smiles, str)

        # test conversion of molecule to graph
        graph = molecule.to_graph()
        assert isinstance(graph, nx.Graph)
        assert len(graph.nodes) == 71
        assert len(graph.edges) == 78  # CH4 should have 4 bonds

        molecule = xyz_file.get_molecules(index="-1", return_list=True)
        assert isinstance(molecule, list)
        assert len(molecule) == 1

        # molecule creation from path
        molecule = Molecule.from_filepath(
            single_molecule_xyz_file, return_list=False
        )
        assert isinstance(molecule, Molecule)
        assert len(molecule.chemical_symbols) == 71
        assert molecule.empirical_formula == "C37H25Cl3N3O3"
        assert np.isclose(molecule.mass, 665.982, atol=1e-2)

        # test conversion to RDKit molecule
        rdkit_molecule = molecule.to_rdkit()
        assert isinstance(rdkit_molecule, RDKitMolecule)

    def test_read_molecule_from_multiple_molecules_xyz_file(
        self, multiple_molecules_xyz_file
    ):
        assert os.path.exists(multiple_molecules_xyz_file)
        assert os.path.isfile(multiple_molecules_xyz_file)

        xyz_file = XYZFile(filename=multiple_molecules_xyz_file)
        assert xyz_file.num_atoms == 71

        all_molecules = xyz_file.get_molecules(index=":", return_list=True)

        # set correct charge and multiplicity for molecules as needed by pymatgen checks
        molecules = []
        for molecule in all_molecules:
            molecule.charge = 1
            molecule.multiplicity = 1
            molecules.append(molecule)

        assert isinstance(molecules, list)
        assert len(molecules) == 18

        # test molecule bond orders
        first_mol = molecules[0]
        last_mol = molecules[-1]
        assert isinstance(first_mol, Molecule)
        assert isinstance(last_mol, Molecule)
        first_bond_orders = first_mol.get_bond_orders_from_rdkit_mol(
            bond_cutoff_buffer=0.0
        )
        last_bond_orders = last_mol.get_bond_orders_from_rdkit_mol(
            bond_cutoff_buffer=0.0
        )
        assert first_bond_orders == last_bond_orders

        # note that for conformers, due to the buffer values, the bond orders
        # may have changed, due to different distances in conformers,
        #  although, this is not supposed to be
        assert first_mol.bond_orders != last_mol.bond_orders

        first_rdkit_mol = first_mol.to_rdkit()
        last_rdkit_mol = last_mol.to_rdkit()
        assert isinstance(first_rdkit_mol, Chem.Mol)
        assert isinstance(last_rdkit_mol, Chem.Mol)

        # convert rdkit molecule back to Molecule object
        first_mol_conv = Molecule.from_rdkit_mol(first_rdkit_mol)
        last_mol_conv = Molecule.from_rdkit_mol(last_rdkit_mol)
        assert isinstance(first_mol_conv, Molecule)
        assert isinstance(last_mol_conv, Molecule)
        first_bond_orders = first_mol_conv.get_bond_orders_from_rdkit_mol(
            bond_cutoff_buffer=0.0
        )
        last_bond_orders = last_mol_conv.get_bond_orders_from_rdkit_mol(
            bond_cutoff_buffer=0.0
        )
        assert first_bond_orders == last_bond_orders
        assert np.all(first_mol.symbols == first_mol_conv.symbols)
        assert np.all(last_mol.symbols == last_mol_conv.symbols)
        assert np.all(first_mol.positions == first_mol_conv.positions)
        assert np.all(last_mol.positions == last_mol_conv.positions)
        assert first_mol.num_atoms == first_mol_conv.num_atoms == 71
        assert last_mol.num_atoms == last_mol_conv.num_atoms == 71

        # test conversion to ase Atoms
        first_ase_atoms = first_mol.to_ase()
        last_ase_atoms = last_mol.to_ase()
        assert isinstance(first_ase_atoms, Atoms)
        assert isinstance(last_ase_atoms, Atoms)

        # test conversion to pymatgen Structure
        assert first_mol.charge == 1
        assert first_mol.multiplicity == 1
        assert first_ase_atoms.charge == 1
        assert first_ase_atoms.spin_multiplicity == 1
        first_py_structure = first_mol.to_pymatgen()
        last_py_structure = last_mol.to_pymatgen()
        assert isinstance(first_py_structure, PMGMolecule)
        assert isinstance(last_py_structure, PMGMolecule)
        assert first_py_structure.charge == 1
        assert first_py_structure.spin_multiplicity == 1

        # obtain the last structure as molecule
        molecule = xyz_file.get_molecules(index="-1", return_list=False)
        assert isinstance(molecule, Molecule)
        assert molecule.empirical_formula == "C37H25Cl3N3O3"

        last_structure_positions = np.array(
            [
                [0.2264896660, -2.2726277143, -1.5005807047],
                [-1.1201033733, -1.8955122371, -1.3945085856],
                [0.9768480935, -2.8512670618, -0.3694870257],
                [-1.8258763303, -2.0106412689, -0.1062680111],
                [0.8617890058, -2.1432555829, -2.7332062296],
                [-1.7985851393, -1.4449652357, -2.5242164995],
                [0.4954580021, -3.9625367099, 0.3354063501],
                [2.2208677741, -2.3349087185, -0.0222807215],
                [0.1898630484, -1.6553784729, -3.8375759399],
                [-1.1484756939, -1.3091786134, -3.7357140585],
                [-2.9667193725, -2.7987082534, 0.0061646581],
                [-1.3141774390, -1.3966239933, 1.0467894815],
                [1.2339592377, -4.4830126857, 1.3905518197],
                [2.9482376828, -2.8511344152, 1.0317811065],
                [2.4461453107, -3.9241196042, 1.7474253947],
                [-3.5614407324, -3.0062761440, 1.2381549525],
                [-1.8827872905, -1.6603232771, 2.2933275850],
                [-3.0075412614, -2.4554483696, 2.3852692127],
                [1.8889420557, -2.4626415472, -2.8227646001],
                [-2.8491801264, -1.1996196224, -2.4455556214],
                [2.6144774694, -1.5031645558, -0.5857109595],
                [0.7001171594, -1.5677225836, -4.7842753217],
                [-1.6857700349, -0.9538644919, -4.6019587068],
                [-3.3572015271, -3.2797676010, -0.8772618514],
                [0.8506101699, -5.3402890161, 1.9275198344],
                [3.9019618146, -2.4188353570, 1.2894812560],
                [3.0020044917, -4.3366944551, 2.5745065021],
                [-4.4438861839, -3.6232549060, 1.3087192078],
                [-1.4460969280, -1.2127421123, 3.1725494581],
                [-3.4525784651, -2.6464262102, 3.3488105304],
                [-0.1865105937, -0.4538291540, 0.9887889655],
                [0.7688503822, -0.4765790832, 1.7264536163],
                [-0.6791027353, -4.5285401175, -0.0526063825],
                [-0.8344011095, -5.3335975978, 0.4570625557],
                [-0.2990824532, 0.6271820181, -0.0537026754],
                [0.7404894119, 1.2515803582, -0.6236564731],
                [-1.4005328482, 1.1173160931, -0.6640490756],
                [0.3377253026, 2.0635287872, -1.5990515584],
                [2.0966797201, 1.2303778522, -0.2473210677],
                [-0.9575730878, 1.9861507862, -1.6160079666],
                [-2.7967025857, 0.9928729668, -0.3155960225],
                [2.4790152573, 1.6497592409, 1.0328099240],
                [3.0833087680, 0.8900070398, -1.1793624563],
                [-1.9165764026, 2.7033420477, -2.4951424300],
                [-3.0596448982, -0.0671817865, -0.2414221278],
                [-3.7101642220, 1.6900284738, -1.3598720453],
                [-3.1584471615, 1.7036314935, 0.9716532507],
                [3.8095958751, 1.6183400087, 1.4096384082],
                [1.3108023677, 2.2858125753, 2.1092366311],
                [4.4161194014, 0.8616582054, -0.8065088124],
                [2.6310042273, 0.5028118970, -2.7888184432],
                [-2.0449496531, 2.1228196918, -3.4255189220],
                [-1.5334013669, 3.6929548225, -2.7515549748],
                [-3.1352385324, 2.8879140886, -1.8341783130],
                [-4.9525547499, 2.0893263022, -0.5508200660],
                [-3.9344004138, 1.0241590275, -2.2057714851],
                [-4.4076004213, 2.3020038695, 0.8310226638],
                [-2.4455006780, 1.7957561500, 2.1477016801],
                [4.7712350269, 1.2016499063, 0.4950718763],
                [4.0986677849, 1.9280440642, 2.4009935079],
                [5.1713381974, 0.5797256616, -1.5220545134],
                [-5.3941913179, 2.9926265804, -0.9679055458],
                [-5.6984020441, 1.2931485756, -0.5613787000],
                [-4.9682281649, 2.9891323043, 1.8887908748],
                [-3.0104573514, 2.4933743318, 3.2066378723],
                [-1.4664651823, 1.3511630586, 2.2521651249],
                [6.4120660120, 1.1438487037, 0.9633575644],
                [-4.2595413323, 3.0776346778, 3.0787905808],
                [-5.9348439371, 3.4565775747, 1.7874808818],
                [-2.4664057629, 2.5823290741, 4.1336857855],
                [-4.6820282248, 3.6172731919, 3.9117852027],
            ],
        )
        assert np.allclose(
            molecule.positions, last_structure_positions, rtol=1e-5
        )

        # obtain the last structure as a list
        molecule = xyz_file.get_molecules(index="-1", return_list=True)
        assert isinstance(molecule, list)
        assert len(molecule) == 1

        # obtain the last 10 structures
        molecules = xyz_file.get_molecules(index="-10:", return_list=True)
        assert isinstance(molecules, list)
        assert len(molecules) == 10

        # first coordinates of the 10th last structure
        assert np.allclose(
            molecules[0].positions[0],
            np.array([-0.5297471504, -3.4014322100, -1.3490458905]),
            rtol=1e-5,
        )

        # molecule creation from path
        molecules = Molecule.from_filepath(
            filepath=multiple_molecules_xyz_file, index=":", return_list=True
        )
        assert isinstance(molecules, list)
        assert len(molecules) == 18
        # obtain the last structure as molecule
        molecule = Molecule.from_filepath(
            filepath=multiple_molecules_xyz_file, index="-1", return_list=False
        )
        assert isinstance(molecule, Molecule)
        assert molecule.empirical_formula == "C37H25Cl3N3O3"
        assert np.allclose(
            molecule.positions, last_structure_positions, rtol=1e-5
        )
        # obtain the last structure as list
        molecule = Molecule.from_filepath(
            filepath=multiple_molecules_xyz_file, index="-1", return_list=True
        )
        assert isinstance(molecule, list)
        assert len(molecule) == 1

<<<<<<< HEAD
    def test_molecular_geometry(self):
        """Test molecular geometry calculations."""
        mol = Molecule(
            symbols=["C", "O", "O"],
            positions=np.array([[-1.16, 0, 0], [0, 0, 0], [1.16, 0, 0]]),
        )
        assert np.isclose(mol.mass, 44.01, atol=1e-2)
        assert np.isclose(mol.get_distance(1, 2), 1.16)
        assert np.isclose(mol.get_distance(2, 3), 1.16)
        assert np.isclose(mol.get_angle(1, 2, 3), 180)
        assert np.isclose(mol.get_dihedral(0, 1, 2, 0), 0)
        assert mol.is_linear
=======
        # test first molecule is 1-indexed
        molecule = Molecule.from_filepath(
            filepath=multiple_molecules_xyz_file, index="1", return_list=False
        )
        assert np.allclose(
            molecule.positions[0],
            np.array([-1.0440166707, -2.3921211654, -1.1765767093]),
            rtol=1e-5,
        )
        assert isinstance(molecule, Molecule)
>>>>>>> 65e5d433


class TestMoleculeAdvanced:
    def test_molecule_to_rdkit_conversion(self):
        """Test conversion of Molecule to RDKit Mol object."""
        mol = Molecule(
            symbols=["C", "O", "O"],
            positions=np.array([[0, 0, 0], [1.2, 0, 0], [0, 1.2, 0]]),
            charge=-1,
            multiplicity=2,
        )
        rdkit_mol = mol.to_rdkit()

        assert isinstance(rdkit_mol, Chem.Mol)
        assert rdkit_mol.GetNumAtoms() == 3
        assert rdkit_mol.GetNumConformers() == 1
        assert rdkit_mol.GetConformer().GetPositions().shape == (3, 3)

    def test_molecule_graph_generation(self):
        """Test molecular graph creation with bond detection."""
        mol = Molecule(
            symbols=["C", "H", "H", "H", "H"],
            positions=np.array(
                [
                    [0, 0, 0],
                    [1.09, 0, 0],
                    [-1.09, 0, 0],
                    [0, 1.09, 0],
                    [0, -1.09, 0],
                ]
            ),
        )

        assert not mol.is_chiral, "CH4 is not chiral"
        graph = mol.to_graph()

        assert isinstance(graph, nx.Graph)
        assert len(graph.nodes) == 5
        assert len(graph.edges) == 4  # CH4 should have 4 bonds
        assert all(
            graph.nodes[i]["element"] == ("C" if i == 0 else "H")
            for i in range(5)
        )

    def test_charge_and_multiplicity_handling(self):
        """Test preservation of charge and multiplicity states."""
        charged_mol = Molecule(
            symbols=["O"],
            positions=np.array([[0, 0, 0]]),
            charge=-1,
            multiplicity=2,
        )

        assert charged_mol.charge == -1
        assert charged_mol.multiplicity == 2

    def test_invalid_molecule_creation(self):
        """Test error handling for invalid molecule configurations."""
        with pytest.raises(ValueError):
            # Mismatched symbols and positions
            Molecule(symbols=["C", "H"], positions=np.array([[0, 0, 0]]))

    def test_empty_molecule_handling(self):
        """Test edge case of empty molecule."""
        with pytest.raises(ValueError):
            Molecule(symbols=[], positions=np.empty((0, 3)))

    def test_frozen_atoms_manipulation(self):
        """Test frozen atoms property handling."""
        mol = Molecule(
            symbols=["C", "O"],
            positions=np.array([[0, 0, 0], [1.2, 0, 0]]),
            frozen_atoms=[-1, 0],
        )

        assert mol.frozen_atoms == [-1, 0]
        assert not mol.is_chiral

    def test_pbc_handling(self):
        """Test periodic boundary conditions handling."""
        mol = Molecule(
            symbols=["C"],
            positions=np.array([[0, 0, 0]]),
            pbc_conditions=[1, 1, 0],
            translation_vectors=[[2.5, 0, 0], [0, 2.5, 0]],
        )

        assert mol.pbc_conditions == [1, 1, 0]
        assert len(mol.translation_vectors) == 2

    def test_distance_calculation(self):
        """Test bond distance calculations."""
        mol = Molecule(
            symbols=["H", "H"], positions=np.array([[0, 0, 0], [1.0, 0, 0]])
        )
        distances = mol.get_all_distances()

        assert len(distances) == 1
        assert np.isclose(distances[0], 1.0)


class TestCoordinateBlockAdvanced:
    def test_mixed_coordinate_formats(self):
        """Test parsing of mixed coordinate formats."""
        mixed_block = """
        C       1.0 2.0 3.0
        TV      4.0 5.0 6.0
        H       7.0 8.0 9.0
        """
        cb = CoordinateBlock(mixed_block)
        mol = cb.molecule

        assert len(mol.symbols) == 2  # Should ignore TV line
        assert mol.translation_vectors == [[4.0, 5.0, 6.0]]

    def test_cube_file_format(self):
        """Test parsing of cube file format coordinates."""
        cube_block = """
        6    6.000000  -12.064399   -0.057172   -0.099010
        1    1.000000    1.234500    2.345600    3.456700
        """
        cb = CoordinateBlock(cube_block)

        assert all(cb.symbols == ["C", "H"])
        assert np.allclose(cb.positions[0], [-12.064399, -0.057172, -0.099010])


class TestFileHandlingAdvanced:
    def test_large_file_handling(self, tmpdir):
        """Test handling of large molecule files."""
        large_xyz = "\n".join(
            [
                "1000",
                "Large Molecule",
                *[f"H {i} {i} {i}" for i in range(1000)],
            ]
        )

        tmp_file = tmpdir.join("large.xyz")
        with open(tmp_file, "w") as f:
            f.write(large_xyz)

        mol = Molecule.from_filepath(tmp_file)
        assert mol.num_atoms == 1000

    def test_corrupted_file_handling(self, tmpdir):
        """Test error handling for corrupted files."""
        corrupted_content = "Invalid file content"
        tmp_file = tmpdir.join("corrupted.xyz")
        with open(tmp_file, "w") as f:
            f.write(corrupted_content)

        with pytest.raises(ValueError):
            Molecule.from_filepath(tmp_file)


class TestGraphFeatures:
    def test_graph_properties(self):
        """Test molecular graph properties."""
        mol = Molecule(
            symbols=["C", "C"], positions=np.array([[0, 0, 0], [1.5, 0, 0]])
        )
        graph = mol.to_graph()

        assert nx.number_connected_components(graph) == 1
        assert nx.diameter(graph) == 1

    def test_variable_bond_cutoffs(self):
        """Test bond detection with different cutoff buffers."""
        mol = Molecule(
            symbols=["H", "H"], positions=np.array([[0, 0, 0], [0.9, 0, 0]])
        )

        assert not mol.is_chiral

        # H has covalent radius of 0.31 Å from ase.data

        # With buffer too small
        tight_graph = mol.to_graph(bond_cutoff_buffer=0.0, adjust_H=False)
        assert len(tight_graph.edges) == 0

        # With reasonable buffer
        normal_graph = mol.to_graph(bond_cutoff_buffer=0.3, adjust_H=False)
        assert len(normal_graph.edges) == 1


class TestChemicalFeatures:
    def test_stereochemistry_handling(self):
        """Test preservation of stereochemical information."""
        methyl_3_hexane = Molecule.from_pubchem("11507")
        assert np.all(
            methyl_3_hexane.bond_orders
            == [
                1.0,
                1.0,
                1.0,
                1.0,
                1.0,
                1.0,
                1.0,
                1.0,
                1.0,
                1.0,
                1.0,
                1.0,
                1.0,
                1.0,
                1.0,
                1.0,
                1.0,
                1.0,
                1.0,
                1.0,
                1.0,
                1.0,
            ]
        )
        assert len(methyl_3_hexane.bond_orders) == 22
        assert all([i == 1 for i in methyl_3_hexane.bond_orders])
        assert methyl_3_hexane.is_chiral
        chiral_mol = Molecule(
            symbols=["C", "Cl", "F", "Br", "I"],
            positions=np.array(
                [
                    [0.0, 0.0, 0.0],
                    [1.2, 0.0, -0.5],
                    [-0.6, 1.0, 0.5],
                    [-0.6, -1.0, 0.5],
                    [0.0, 0.0, 1.3],
                ]
            ),
        )

        # can't get the bond orders of this challenging molecule correctly
        # bond_orders = chiral_mol.get_bond_orders_from_rdkit_mol(bond_cutoff_buffer=-0.4)
        # print(bond_orders)
        assert chiral_mol.is_chiral

        rdkit_mol = chiral_mol.to_rdkit()
        assert Chem.FindMolChiralCenters(rdkit_mol) != []

        chiral_mol2 = Molecule.from_pubchem(
            "CC(C)(Oc1ccc(Cl)cc1)C(=O)N[C@H]1C2CCCC1C[C@@H](C(=O)O)C2"
        )
        assert chiral_mol2.is_chiral
        rdkit_mol2 = chiral_mol2.to_rdkit()
        assert Chem.FindMolChiralCenters(rdkit_mol2) != []

    def test_resonance_handling(
        self,
        gaussian_ozone_opt_outfile,
        gaussian_acetone_opt_outfile,
        gaussian_benzene_opt_outfile,
    ):
        """Test handling of resonance structures."""
        ozone = Molecule.from_filepath(gaussian_ozone_opt_outfile)
        assert ozone.get_chemical_formula() == "O3"
        assert ozone.chemical_formula == "O3"
        assert ozone.bond_orders == [
            1.5,
            1.5,
        ]  # correctly gets bond order of ozone as 1.5
        assert not ozone.is_chiral
        rdkit_mol = ozone.to_rdkit()
        assert Chem.FindMolChiralCenters(rdkit_mol) == []

        graph = ozone.to_graph()
        assert any(
            bond["bond_order"] > 1 for bond in graph.edges.values()
        )  # Check for possible multiple bonds

        acetone = Molecule.from_filepath(gaussian_acetone_opt_outfile)
        assert acetone.bond_orders == [
            2.0,
            1.0,
            1.0,
            1.0,
            1.0,
            1.0,
            1.0,
            1.0,
            1.0,
        ]
        # 1 double bond C2=O1, 2 C-C single bonds, 6 C-H single bonds

        graph = acetone.to_graph()
        assert any(bond["bond_order"] > 1 for bond in graph.edges.values())

        benzene = Molecule.from_filepath(gaussian_benzene_opt_outfile)
        assert benzene.bond_orders == [
            1.5,
            1.5,
            1.0,
            1.5,
            1.0,
            1.5,
            1.0,
            1.5,
            1.0,
            1.5,
            1.0,
            1.0,
        ]
        # check there are 6 aromatic C-C bonds and 6 single C-H bonds in benzene
        assert len([bond for bond in benzene.bond_orders if bond == 1.5]) == 6
        assert len([bond for bond in benzene.bond_orders if bond == 1.0]) == 6


class TestStructuresFromGaussianInput:
    def test_read_molecule_from_gaussian_opt_input(
        self, tmpdir, gaussian_opt_inputfile
    ):
        assert os.path.exists(gaussian_opt_inputfile)
        assert os.path.isfile(gaussian_opt_inputfile)

        g16_file = Gaussian16Input(filename=gaussian_opt_inputfile)
        molecule = g16_file.molecule
        tmp_file = os.path.join(tmpdir, "tmp.txt")
        f = open(tmp_file, "w")
        molecule.write_coordinates(f, program="gaussian")
        f.close()
        coordinates = """C       -0.5448210000   -1.1694570000    0.0001270000
C        0.8378780000   -1.0476350000    0.0001900000
C        1.4329940000    0.2194290000    0.0001440000
C        0.6358350000    1.3657650000   -0.0000040000
C       -0.7521390000    1.2582750000    0.0000710000
C       -1.3283680000   -0.0113420000    0.0001560000
H       -1.0298620000   -2.1454490000    0.0001020000
H        1.4853190000   -1.9262430000    0.0002620000
H        1.1050940000    2.3527070000    0.0000530000
H       -1.3913950000    2.1406100000   -0.0000130000
C        2.9142600000    0.3363820000    0.0000140000
O        3.6625230000   -0.6037690000   -0.0002940000
H        3.3025560000    1.3842410000    0.0001510000
Cl      -3.0556310000   -0.1578960000   -0.0001400000"""
        with open(tmp_file, "r") as g:
            written_coordinates = g.read()
        assert os.path.exists(tmp_file)
        assert all([a == b for a, b in zip(coordinates, written_coordinates)])
        assert g16_file.num_atoms == 14
        assert isinstance(g16_file.molecule, Molecule)
        assert g16_file.molecule.charge == 0
        assert g16_file.molecule.multiplicity == 1
        assert g16_file.molecule.empirical_formula == "C7H5ClO"
        assert g16_file.molecule.frozen_atoms is None
        assert g16_file.molecule.pbc_conditions is None
        assert g16_file.molecule.translation_vectors is None

    def test_read_molecule_from_gaussian_modred(
        self, gaussian_modred_inputfile
    ):
        assert os.path.exists(gaussian_modred_inputfile)
        assert os.path.isfile(gaussian_modred_inputfile)

        g16_file = Gaussian16Input(filename=gaussian_modred_inputfile)
        assert g16_file.num_atoms == 14
        assert isinstance(g16_file.molecule, Molecule)
        assert g16_file.molecule.charge == 0
        assert g16_file.molecule.multiplicity == 1
        assert g16_file.molecule.empirical_formula == "C3H7NO3"
        assert g16_file.molecule.frozen_atoms is None
        assert g16_file.molecule.pbc_conditions is None
        assert g16_file.molecule.translation_vectors is None

    def test_read_molecule_from_gaussian_scan(self, gaussian_scan_inputfile):
        assert os.path.exists(gaussian_scan_inputfile)
        assert os.path.isfile(gaussian_scan_inputfile)

        g16_file = Gaussian16Input(filename=gaussian_scan_inputfile)
        assert g16_file.num_atoms == 14
        assert isinstance(g16_file.molecule, Molecule)
        assert g16_file.molecule.charge == 0
        assert g16_file.molecule.multiplicity == 1
        assert g16_file.molecule.empirical_formula == "C3H7NO3"
        assert g16_file.molecule.frozen_atoms is None
        assert g16_file.molecule.pbc_conditions is None
        assert g16_file.molecule.translation_vectors is None

    def test_read_molecule_from_opt_genecp(
        self, gaussian_opt_genecp_inputfile
    ):
        assert os.path.exists(gaussian_opt_genecp_inputfile)
        assert os.path.isfile(gaussian_opt_genecp_inputfile)

        g16_file = Gaussian16Input(filename=gaussian_opt_genecp_inputfile)
        assert g16_file.num_atoms == 15
        assert isinstance(g16_file.molecule, Molecule)
        assert g16_file.molecule.charge == 0
        assert g16_file.molecule.multiplicity == 1
        assert g16_file.molecule.empirical_formula == "C4H6O4Pd"
        assert g16_file.molecule.frozen_atoms is None
        assert g16_file.molecule.pbc_conditions is None
        assert g16_file.molecule.translation_vectors is None

    def test_read_molecule_from_modred_gen(self, modred_gen_inputfile):
        assert os.path.exists(modred_gen_inputfile)
        assert os.path.isfile(modred_gen_inputfile)

        g16_file = Gaussian16Input(filename=modred_gen_inputfile)
        assert g16_file.num_atoms == 15
        assert isinstance(g16_file.molecule, Molecule)
        assert g16_file.molecule.charge == 0
        assert g16_file.molecule.multiplicity == 1
        assert g16_file.molecule.empirical_formula == "C4H6BrO4"
        assert g16_file.molecule.frozen_atoms is None
        assert g16_file.molecule.pbc_conditions is None
        assert g16_file.molecule.translation_vectors is None

    def test_read_molecule_from_modred_genecp(self, modred_genecp_inputfile):
        assert os.path.exists(modred_genecp_inputfile)
        assert os.path.isfile(modred_genecp_inputfile)

        g16_file = Gaussian16Input(filename=modred_genecp_inputfile)
        assert g16_file.num_atoms == 15
        assert isinstance(g16_file.molecule, Molecule)
        assert g16_file.molecule.charge == 0
        assert g16_file.molecule.multiplicity == 1
        assert g16_file.molecule.empirical_formula == "C4H6O4Pd"
        assert g16_file.molecule.frozen_atoms is None
        assert g16_file.molecule.pbc_conditions is None
        assert g16_file.molecule.translation_vectors is None

    def test_read_molecule_from_modred_genecp_custom_solvent(
        self, modred_genecp_custom_solvent_inputfile
    ):
        assert os.path.exists(modred_genecp_custom_solvent_inputfile)
        assert os.path.isfile(modred_genecp_custom_solvent_inputfile)

        g16_file = Gaussian16Input(
            filename=modred_genecp_custom_solvent_inputfile
        )
        assert g16_file.num_atoms == 65
        assert isinstance(g16_file.molecule, Molecule)
        assert g16_file.molecule.charge == 0
        assert g16_file.molecule.multiplicity == 1
        assert g16_file.molecule.empirical_formula == "C28H26Cl2N2O4PdS2"
        assert g16_file.molecule.frozen_atoms is None
        assert g16_file.molecule.pbc_conditions is None
        assert g16_file.molecule.translation_vectors is None

    def test_read_molecule_from_gaussian_frozen_opt(
        self, tmpdir, gaussian_frozen_opt_inputfile
    ):
        assert os.path.exists(gaussian_frozen_opt_inputfile)
        assert os.path.isfile(gaussian_frozen_opt_inputfile)

        g16_file = Gaussian16Input(filename=gaussian_frozen_opt_inputfile)
        assert g16_file.num_atoms == 14
        assert isinstance(g16_file.molecule, Molecule)
        assert g16_file.molecule.charge == 0
        assert g16_file.molecule.multiplicity == 1
        assert g16_file.molecule.empirical_formula == "C7H5ClO"
        assert g16_file.molecule.frozen_atoms == [
            -1,
            -1,
            -1,
            -1,
            -1,
            -1,
            -1,
            -1,
            -1,
            -1,
            0,
            0,
            0,
            0,
        ]
        assert g16_file.molecule.pbc_conditions is None
        assert g16_file.molecule.translation_vectors is None
        molecule = g16_file.molecule
        tmp_file = os.path.join(tmpdir, "tmp.txt")
        f = open(tmp_file, "w")
        molecule.write_coordinates(f, program="gaussian")
        f.close()
        coordinates = """C         -1   -0.5448210000   -1.1694570000    0.0001270000
C         -1    0.8378780000   -1.0476350000    0.0001900000
C         -1    1.4329940000    0.2194290000    0.0001440000
C         -1    0.6358350000    1.3657650000   -0.0000040000
C         -1   -0.7521390000    1.2582750000    0.0000710000
C         -1   -1.3283680000   -0.0113420000    0.0001560000
H         -1   -1.0298620000   -2.1454490000    0.0001020000
H         -1    1.4853190000   -1.9262430000    0.0002620000
H         -1    1.1050940000    2.3527070000    0.0000530000
H         -1   -1.3913950000    2.1406100000   -0.0000130000
C          0    2.9142600000    0.3363820000    0.0000140000
O          0    3.6625230000   -0.6037690000   -0.0002940000
H          0    3.3025560000    1.3842410000    0.0001510000
Cl         0   -3.0556310000   -0.1578960000   -0.0001400000"""
        with open(tmp_file, "r") as g:
            written_coordinates = g.read()
        assert os.path.exists(tmp_file)
        assert all([a == b for a, b in zip(coordinates, written_coordinates)])

    def test_read_molecule_from_gaussian_pbc(
        self, tmpdir, gaussian_pbc_1d_inputfile
    ):
        assert os.path.exists(gaussian_pbc_1d_inputfile)
        assert os.path.isfile(gaussian_pbc_1d_inputfile)

        g16_file = Gaussian16Input(filename=gaussian_pbc_1d_inputfile)
        assert g16_file.num_atoms == 10
        assert isinstance(g16_file.molecule, Molecule)
        assert g16_file.molecule.charge == 0
        assert g16_file.molecule.multiplicity == 1
        assert g16_file.molecule.empirical_formula == "C4H5Cl"
        assert g16_file.molecule.frozen_atoms is None
        assert g16_file.molecule.pbc_conditions == [True, False, False]
        assert g16_file.molecule.translation_vectors == [
            [4.8477468928, 0.1714181332, 0.5112729831],
        ]
        molecule = g16_file.molecule
        tmp_file = os.path.join(tmpdir, "tmp.txt")
        f = open(tmp_file, "w")
        molecule.write_coordinates(f, program="gaussian")
        f.close()
        coordinates = """C       -1.9267226529    0.4060180273    0.0316702826
H       -2.3523143977    0.9206168644    0.9131400756
H       -1.8372739404    1.1548899113   -0.7707507970
C       -0.5737182157   -0.1434584477    0.3762843235
H       -0.5015912465   -0.7653394047    1.2791284293
C        0.5790889876    0.0220081655   -0.3005160849
C        1.9237098673   -0.5258773194    0.0966261209
H        1.7722344520   -1.2511397907    0.9159625120
H        2.3627869487   -1.0792380182   -0.7525115830
Cl       0.6209825739    0.9860944599   -1.7876398696
TV       4.8477468928    0.1714181332    0.5112729831"""
        with open(tmp_file, "r") as g:
            written_coordinates = g.read()
        assert os.path.exists(tmp_file)
        assert all([a == b for a, b in zip(coordinates, written_coordinates)])


class TestSDFFile:
    def test_converts_sdf_string_to_molecule_object(self, tmpdir):
        sdf_string = """6999790
  -OEChem-03092302273D

 13 12  0     1  0  0  0  0  0999 V2000
   -1.1018    1.2385   -0.0496 O   0  0  0  0  0  0  0  0  0  0  0  0
   -0.4517    0.0248    0.3184 C   0  0  1  0  0  0  0  0  0  0  0  0
   -1.3489   -1.1518   -0.0426 C   0  0  0  0  0  0  0  0  0  0  0  0
    0.8543   -0.0422   -0.4148 C   0  0  0  0  0  0  0  0  0  0  0  0
    2.0481   -0.0692    0.1885 C   0  0  0  0  0  0  0  0  0  0  0  0
   -0.2932    0.0475    1.4026 H   0  0  0  0  0  0  0  0  0  0  0  0
   -2.3037   -1.0804    0.4900 H   0  0  0  0  0  0  0  0  0  0  0  0
   -1.5887   -1.1551   -1.1122 H   0  0  0  0  0  0  0  0  0  0  0  0
   -0.8804   -2.1073    0.2141 H   0  0  0  0  0  0  0  0  0  0  0  0
    0.8229   -0.0582   -1.5016 H   0  0  0  0  0  0  0  0  0  0  0  0
   -1.9459    1.2770    0.4319 H   0  0  0  0  0  0  0  0  0  0  0  0
    2.9591   -0.1121   -0.3983 H   0  0  0  0  0  0  0  0  0  0  0  0
    2.1387   -0.0496    1.2689 H   0  0  0  0  0  0  0  0  0  0  0  0
  1  2  1  0  0  0  0
  1 11  1  0  0  0  0
  2  3  1  0  0  0  0
  2  4  1  0  0  0  0
  2  6  1  0  0  0  0
  3  7  1  0  0  0  0
  3  8  1  0  0  0  0
  3  9  1  0  0  0  0
  4  5  2  0  0  0  0
  4 10  1  0  0  0  0
  5 12  1  0  0  0  0
  5 13  1  0  0  0  0
M  END
> <PUBCHEM_COMPOUND_CID>
6999790

> <PUBCHEM_CONFORMER_RMSD>
0.4

> <PUBCHEM_CONFORMER_DIVERSEORDER>
1
2
3

> <PUBCHEM_MMFF94_PARTIAL_CHARGES>
8
1 -0.68
10 0.15
11 0.4
12 0.15
13 0.15
2 0.42
4 -0.29
5 -0.3

> <PUBCHEM_EFFECTIVE_ROTOR_COUNT>
1

> <PUBCHEM_PHARMACOPHORE_FEATURES>
3
1 1 acceptor
1 1 donor
1 5 hydrophobe

> <PUBCHEM_HEAVY_ATOM_COUNT>
5

> <PUBCHEM_ATOM_DEF_STEREO_COUNT>
1

> <PUBCHEM_ATOM_UDEF_STEREO_COUNT>
0

> <PUBCHEM_BOND_DEF_STEREO_COUNT>
0

> <PUBCHEM_BOND_UDEF_STEREO_COUNT>
0

> <PUBCHEM_ISOTOPIC_ATOM_COUNT>
0

> <PUBCHEM_COMPONENT_COUNT>
1

> <PUBCHEM_CACTVS_TAUTO_COUNT>
1

> <PUBCHEM_CONFORMER_ID>
006ACEEE00000001

> <PUBCHEM_MMFF94_ENERGY>
2.2534

> <PUBCHEM_FEATURE_SELFOVERLAP>
15.223

> <PUBCHEM_SHAPE_FINGERPRINT>
139733 1 9078577887532652523
16714656 1 18411707598977923407
20096714 4 18191872223362461888
21015797 1 9943532881608965411
21040471 1 18194406580373827108
29004967 10 18120096344745644827
5460574 1 9511472116931879378
5943 1 10672208095369030331

> <PUBCHEM_SHAPE_MULTIPOLES>
97.03
2.26
1.1
0.66
0.88
0.14
0
-0.36
0.09
-0.58
-0.02
0.05
-0.02
-0.01

> <PUBCHEM_SHAPE_SELFOVERLAP>
167.629

> <PUBCHEM_SHAPE_VOLUME>
65.3

> <PUBCHEM_COORDINATE_TYPE>
2
5
10

$$$$"""
        from chemsmart.io.molecules.structure import SDFFile

        tmpfile = os.path.join(tmpdir, "test.sdf")
        with open(tmpfile, "w") as f:
            f.write(sdf_string)
        sdf_file = SDFFile(filename=tmpfile)
        sdf_molecule = sdf_file.molecule
        assert isinstance(sdf_molecule, Molecule)
        symbols = [
            "O",
            "C",
            "C",
            "C",
            "C",
            "H",
            "H",
            "H",
            "H",
            "H",
            "H",
            "H",
            "H",
        ]
        assert all(
            [
                sdf_molecule.symbols[i] == symbols[i]
                for i in range(len(symbols))
            ]
        )

        assert sdf_molecule.empirical_formula == "C4H8O"
        structure_coords = np.array(
            [
                [-1.1018, 1.2385, -0.0496],
                [-0.4517, 0.0248, 0.3184],
                [-1.3489, -1.1518, -0.0426],
                [0.8543, -0.0422, -0.4148],
                [2.0481, -0.0692, 0.1885],
                [-0.2932, 0.0475, 1.4026],
                [-2.3037, -1.0804, 0.49],
                [-1.5887, -1.1551, -1.1122],
                [-0.8804, -2.1073, 0.2141],
                [0.8229, -0.0582, -1.5016],
                [-1.9459, 1.277, 0.4319],
                [2.9591, -0.1121, -0.3983],
                [2.1387, -0.0496, 1.2689],
            ]
        )

        assert np.all(sdf_molecule.positions == structure_coords)<|MERGE_RESOLUTION|>--- conflicted
+++ resolved
@@ -32,10 +32,6 @@
 """
         cb = CoordinateBlock(coordinate_block=coordinates_string)
         assert cb.symbols.get_chemical_formula() == "C7H5ClO"
-        mol = cb.molecule
-        assert mol.empirical_formula == "C7H5ClO"
-        assert mol.num_atoms == 14
-        assert np.isclose(mol.mass, 140.567, atol=1e-2)
 
     def test_read_gaussian_cb_with_tv(self):
         coordinates_string = """
@@ -55,7 +51,6 @@
             [2.475315, 0.000000, 0.000000],
             [-1.219952, 2.133447, 0.000000],
         ]
-        assert np.isclose(cb.molecule.mass, 24.02, atol=1e-2)
 
     def test_read_gaussian_cb_frozen_atoms(self):
         coordinates_string = """
@@ -351,7 +346,17 @@
         assert isinstance(molecule, list)
         assert len(molecule) == 1
 
-<<<<<<< HEAD
+        # test first molecule is 1-indexed
+        molecule = Molecule.from_filepath(
+            filepath=multiple_molecules_xyz_file, index="1", return_list=False
+        )
+        assert np.allclose(
+            molecule.positions[0],
+            np.array([-1.0440166707, -2.3921211654, -1.1765767093]),
+            rtol=1e-5,
+        )
+        assert isinstance(molecule, Molecule)
+
     def test_molecular_geometry(self):
         """Test molecular geometry calculations."""
         mol = Molecule(
@@ -364,18 +369,6 @@
         assert np.isclose(mol.get_angle(1, 2, 3), 180)
         assert np.isclose(mol.get_dihedral(0, 1, 2, 0), 0)
         assert mol.is_linear
-=======
-        # test first molecule is 1-indexed
-        molecule = Molecule.from_filepath(
-            filepath=multiple_molecules_xyz_file, index="1", return_list=False
-        )
-        assert np.allclose(
-            molecule.positions[0],
-            np.array([-1.0440166707, -2.3921211654, -1.1765767093]),
-            rtol=1e-5,
-        )
-        assert isinstance(molecule, Molecule)
->>>>>>> 65e5d433
 
 
 class TestMoleculeAdvanced:
