import os

import networkx as nx
import numpy as np
import pytest
from ase import Atoms
from pymatgen.core.structure import Molecule as PMGMolecule
from rdkit import Chem
from rdkit.Chem.rdchem import Mol as RDKitMolecule

from chemsmart.io.gaussian.input import Gaussian16Input
from chemsmart.io.molecules.structure import CoordinateBlock, Molecule, XYZFile


class TestCoordinateBlock:
    def test_read_coordinate_block(self):
        coordinates_string = """
C       -0.5448210000   -1.1694570000    0.0001270000
C        0.8378780000   -1.0476350000    0.0001900000
C        1.4329940000    0.2194290000    0.0001440000
C        0.6358350000    1.3657650000   -0.0000040000
C       -0.7521390000    1.2582750000    0.0000710000
C       -1.3283680000   -0.0113420000    0.0001560000
H       -1.0298620000   -2.1454490000    0.0001020000
H        1.4853190000   -1.9262430000    0.0002620000
H        1.1050940000    2.3527070000    0.0000530000
H       -1.3913950000    2.1406100000   -0.0000130000
C        2.9142600000    0.3363820000    0.0000140000
O        3.6625230000   -0.6037690000   -0.0002940000
H        3.3025560000    1.3842410000    0.0001510000
Cl      -3.0556310000   -0.1578960000   -0.0001400000
"""
        cb = CoordinateBlock(coordinate_block=coordinates_string)
        assert cb.symbols.get_chemical_formula() == "C7H5ClO"
        mol = cb.molecule
        assert mol.empirical_formula == "C7H5ClO"
        assert mol.num_atoms == 14
        assert np.isclose(mol.mass, 140.567, atol=1e-2)

    def test_read_gaussian_cb_with_tv(self):
        coordinates_string = """
C                  0.000000    0.000000    0.000000
C                  0.000000    1.429118    0.000000
TV                 2.475315    0.000000    0.000000
TV                -1.219952    2.133447    0.000000
"""
        cb = CoordinateBlock(coordinate_block=coordinates_string)
        assert cb.symbols.get_chemical_formula() == "C2"
        assert cb.translation_vectors == [
            [2.475315, 0.000000, 0.000000],
            [-1.219952, 2.133447, 0.000000],
        ]
        assert cb.molecule.pbc_conditions == [True, True, False]
        assert cb.molecule.translation_vectors == [
            [2.475315, 0.000000, 0.000000],
            [-1.219952, 2.133447, 0.000000],
        ]
        assert np.isclose(cb.molecule.mass, 24.02, atol=1e-2)

    def test_read_gaussian_cb_frozen_atoms(self):
        coordinates_string = """
C        -1      -0.5448210000   -1.1694570000    0.0001270000
C        -1       0.8378780000   -1.0476350000    0.0001900000
C        -1       1.4329940000    0.2194290000    0.0001440000
C        -1       0.6358350000    1.3657650000   -0.0000040000
C        -1      -0.7521390000    1.2582750000    0.0000710000
C        -1      -1.3283680000   -0.0113420000    0.0001560000
H        -1      -1.0298620000   -2.1454490000    0.0001020000
H        -1       1.4853190000   -1.9262430000    0.0002620000
H        -1       1.1050940000    2.3527070000    0.0000530000
H        -1      -1.3913950000    2.1406100000   -0.0000130000
C        0       2.9142600000    0.3363820000    0.0000140000
O        0       3.6625230000   -0.6037690000   -0.0002940000
H        0       3.3025560000    1.3842410000    0.0001510000
Cl       0      -3.0556310000   -0.1578960000   -0.0001400000
"""
        cb = CoordinateBlock(coordinate_block=coordinates_string)
        assert cb.symbols.get_chemical_formula() == "C7H5ClO"
        assert cb.molecule.empirical_formula == "C7H5ClO"
        assert cb.molecule.frozen_atoms == [
            -1,
            -1,
            -1,
            -1,
            -1,
            -1,
            -1,
            -1,
            -1,
            -1,
            0,
            0,
            0,
            0,
        ]


class TestStructures:
    def test_read_molecule_from_single_molecule_xyz_file(
        self, single_molecule_xyz_file
    ):
        assert os.path.exists(single_molecule_xyz_file)
        assert os.path.isfile(single_molecule_xyz_file)

        xyz_file = XYZFile(filename=single_molecule_xyz_file)
        assert xyz_file.num_atoms == 71

        molecule = xyz_file.get_molecules(index="-1", return_list=False)
        assert isinstance(molecule, Molecule)
        assert len(molecule.chemical_symbols) == 71
        assert molecule.is_chiral

        # test conversion of molecule to RDKit molecule
        rdkit_mol = molecule.to_rdkit()
        assert isinstance(rdkit_mol, Chem.Mol)
        assert rdkit_mol.GetNumAtoms() == 71
        assert rdkit_mol.GetNumConformers() == 1
        assert rdkit_mol.GetConformer().GetPositions().shape == (71, 3)

        # molecule is chiral
        assert Chem.FindMolChiralCenters(rdkit_mol, force=True) != []

        # convert to smiles string
        smiles = molecule.to_smiles()
        assert isinstance(smiles, str)

        # test conversion of molecule to graph
        graph = molecule.to_graph()
        assert isinstance(graph, nx.Graph)
        assert len(graph.nodes) == 71
        assert len(graph.edges) == 78  # CH4 should have 4 bonds

        molecule = xyz_file.get_molecules(index="-1", return_list=True)
        assert isinstance(molecule, list)
        assert len(molecule) == 1

        # molecule creation from path
        molecule = Molecule.from_filepath(
            single_molecule_xyz_file, return_list=False
        )
        assert isinstance(molecule, Molecule)
        assert len(molecule.chemical_symbols) == 71
        assert molecule.empirical_formula == "C37H25Cl3N3O3"
        assert np.isclose(molecule.mass, 665.982, atol=1e-2)

        # test conversion to RDKit molecule
        rdkit_molecule = molecule.to_rdkit()
        assert isinstance(rdkit_molecule, RDKitMolecule)

    def test_read_molecule_from_multiple_molecules_xyz_file(
        self, multiple_molecules_xyz_file
    ):
        assert os.path.exists(multiple_molecules_xyz_file)
        assert os.path.isfile(multiple_molecules_xyz_file)

        xyz_file = XYZFile(filename=multiple_molecules_xyz_file)
        assert xyz_file.num_atoms == 71

        all_molecules = xyz_file.get_molecules(index=":", return_list=True)

        # set correct charge and multiplicity for molecules as needed by pymatgen checks
        molecules = []
        for molecule in all_molecules:
            molecule.charge = 1
            molecule.multiplicity = 1
            molecules.append(molecule)

        assert isinstance(molecules, list)
        assert len(molecules) == 18

        # test molecule bond orders
        first_mol = molecules[0]
        last_mol = molecules[-1]
        assert isinstance(first_mol, Molecule)
        assert isinstance(last_mol, Molecule)
        first_bond_orders = first_mol.get_bond_orders_from_rdkit_mol(
            bond_cutoff_buffer=0.0
        )
        last_bond_orders = last_mol.get_bond_orders_from_rdkit_mol(
            bond_cutoff_buffer=0.0
        )
        assert first_bond_orders == last_bond_orders

        # note that for conformers, due to the buffer values, the bond orders
        # may have changed, due to different distances in conformers,
        #  although, this is not supposed to be
        assert first_mol.bond_orders != last_mol.bond_orders

        first_rdkit_mol = first_mol.to_rdkit()
        last_rdkit_mol = last_mol.to_rdkit()
        assert isinstance(first_rdkit_mol, Chem.Mol)
        assert isinstance(last_rdkit_mol, Chem.Mol)

        # convert rdkit molecule back to Molecule object
        first_mol_conv = Molecule.from_rdkit_mol(first_rdkit_mol)
        last_mol_conv = Molecule.from_rdkit_mol(last_rdkit_mol)
        assert isinstance(first_mol_conv, Molecule)
        assert isinstance(last_mol_conv, Molecule)
        first_bond_orders = first_mol_conv.get_bond_orders_from_rdkit_mol(
            bond_cutoff_buffer=0.0
        )
        last_bond_orders = last_mol_conv.get_bond_orders_from_rdkit_mol(
            bond_cutoff_buffer=0.0
        )
        assert first_bond_orders == last_bond_orders
        assert np.all(first_mol.symbols == first_mol_conv.symbols)
        assert np.all(last_mol.symbols == last_mol_conv.symbols)
        assert np.all(first_mol.positions == first_mol_conv.positions)
        assert np.all(last_mol.positions == last_mol_conv.positions)
        assert first_mol.num_atoms == first_mol_conv.num_atoms == 71
        assert last_mol.num_atoms == last_mol_conv.num_atoms == 71

        # test conversion to ase Atoms
        first_ase_atoms = first_mol.to_ase()
        last_ase_atoms = last_mol.to_ase()
        assert isinstance(first_ase_atoms, Atoms)
        assert isinstance(last_ase_atoms, Atoms)

        # test conversion to pymatgen Structure
        assert first_mol.charge == 1
        assert first_mol.multiplicity == 1
        assert first_ase_atoms.charge == 1
        assert first_ase_atoms.spin_multiplicity == 1
        first_py_structure = first_mol.to_pymatgen()
        last_py_structure = last_mol.to_pymatgen()
        assert isinstance(first_py_structure, PMGMolecule)
        assert isinstance(last_py_structure, PMGMolecule)
        assert first_py_structure.charge == 1
        assert first_py_structure.spin_multiplicity == 1

        # obtain the last structure as molecule
        molecule = xyz_file.get_molecules(index="-1", return_list=False)
        assert isinstance(molecule, Molecule)
        assert molecule.empirical_formula == "C37H25Cl3N3O3"

        last_structure_positions = np.array(
            [
                [0.2264896660, -2.2726277143, -1.5005807047],
                [-1.1201033733, -1.8955122371, -1.3945085856],
                [0.9768480935, -2.8512670618, -0.3694870257],
                [-1.8258763303, -2.0106412689, -0.1062680111],
                [0.8617890058, -2.1432555829, -2.7332062296],
                [-1.7985851393, -1.4449652357, -2.5242164995],
                [0.4954580021, -3.9625367099, 0.3354063501],
                [2.2208677741, -2.3349087185, -0.0222807215],
                [0.1898630484, -1.6553784729, -3.8375759399],
                [-1.1484756939, -1.3091786134, -3.7357140585],
                [-2.9667193725, -2.7987082534, 0.0061646581],
                [-1.3141774390, -1.3966239933, 1.0467894815],
                [1.2339592377, -4.4830126857, 1.3905518197],
                [2.9482376828, -2.8511344152, 1.0317811065],
                [2.4461453107, -3.9241196042, 1.7474253947],
                [-3.5614407324, -3.0062761440, 1.2381549525],
                [-1.8827872905, -1.6603232771, 2.2933275850],
                [-3.0075412614, -2.4554483696, 2.3852692127],
                [1.8889420557, -2.4626415472, -2.8227646001],
                [-2.8491801264, -1.1996196224, -2.4455556214],
                [2.6144774694, -1.5031645558, -0.5857109595],
                [0.7001171594, -1.5677225836, -4.7842753217],
                [-1.6857700349, -0.9538644919, -4.6019587068],
                [-3.3572015271, -3.2797676010, -0.8772618514],
                [0.8506101699, -5.3402890161, 1.9275198344],
                [3.9019618146, -2.4188353570, 1.2894812560],
                [3.0020044917, -4.3366944551, 2.5745065021],
                [-4.4438861839, -3.6232549060, 1.3087192078],
                [-1.4460969280, -1.2127421123, 3.1725494581],
                [-3.4525784651, -2.6464262102, 3.3488105304],
                [-0.1865105937, -0.4538291540, 0.9887889655],
                [0.7688503822, -0.4765790832, 1.7264536163],
                [-0.6791027353, -4.5285401175, -0.0526063825],
                [-0.8344011095, -5.3335975978, 0.4570625557],
                [-0.2990824532, 0.6271820181, -0.0537026754],
                [0.7404894119, 1.2515803582, -0.6236564731],
                [-1.4005328482, 1.1173160931, -0.6640490756],
                [0.3377253026, 2.0635287872, -1.5990515584],
                [2.0966797201, 1.2303778522, -0.2473210677],
                [-0.9575730878, 1.9861507862, -1.6160079666],
                [-2.7967025857, 0.9928729668, -0.3155960225],
                [2.4790152573, 1.6497592409, 1.0328099240],
                [3.0833087680, 0.8900070398, -1.1793624563],
                [-1.9165764026, 2.7033420477, -2.4951424300],
                [-3.0596448982, -0.0671817865, -0.2414221278],
                [-3.7101642220, 1.6900284738, -1.3598720453],
                [-3.1584471615, 1.7036314935, 0.9716532507],
                [3.8095958751, 1.6183400087, 1.4096384082],
                [1.3108023677, 2.2858125753, 2.1092366311],
                [4.4161194014, 0.8616582054, -0.8065088124],
                [2.6310042273, 0.5028118970, -2.7888184432],
                [-2.0449496531, 2.1228196918, -3.4255189220],
                [-1.5334013669, 3.6929548225, -2.7515549748],
                [-3.1352385324, 2.8879140886, -1.8341783130],
                [-4.9525547499, 2.0893263022, -0.5508200660],
                [-3.9344004138, 1.0241590275, -2.2057714851],
                [-4.4076004213, 2.3020038695, 0.8310226638],
                [-2.4455006780, 1.7957561500, 2.1477016801],
                [4.7712350269, 1.2016499063, 0.4950718763],
                [4.0986677849, 1.9280440642, 2.4009935079],
                [5.1713381974, 0.5797256616, -1.5220545134],
                [-5.3941913179, 2.9926265804, -0.9679055458],
                [-5.6984020441, 1.2931485756, -0.5613787000],
                [-4.9682281649, 2.9891323043, 1.8887908748],
                [-3.0104573514, 2.4933743318, 3.2066378723],
                [-1.4664651823, 1.3511630586, 2.2521651249],
                [6.4120660120, 1.1438487037, 0.9633575644],
                [-4.2595413323, 3.0776346778, 3.0787905808],
                [-5.9348439371, 3.4565775747, 1.7874808818],
                [-2.4664057629, 2.5823290741, 4.1336857855],
                [-4.6820282248, 3.6172731919, 3.9117852027],
            ],
        )
        assert np.allclose(
            molecule.positions, last_structure_positions, rtol=1e-5
        )

        # obtain the last structure as a list
        molecule = xyz_file.get_molecules(index="-1", return_list=True)
        assert isinstance(molecule, list)
        assert len(molecule) == 1

        # obtain the last 10 structures
        molecules = xyz_file.get_molecules(index="-10:", return_list=True)
        assert isinstance(molecules, list)
        assert len(molecules) == 10

        # first coordinates of the 10th last structure
        assert np.allclose(
            molecules[0].positions[0],
            np.array([-0.5297471504, -3.4014322100, -1.3490458905]),
            rtol=1e-5,
        )

        # molecule creation from path
        molecules = Molecule.from_filepath(
            filepath=multiple_molecules_xyz_file, index=":", return_list=True
        )
        assert isinstance(molecules, list)
        assert len(molecules) == 18
        # obtain the last structure as molecule
        molecule = Molecule.from_filepath(
            filepath=multiple_molecules_xyz_file, index="-1", return_list=False
        )
        assert isinstance(molecule, Molecule)
        assert molecule.empirical_formula == "C37H25Cl3N3O3"
        assert np.allclose(
            molecule.positions, last_structure_positions, rtol=1e-5
        )
        # obtain the last structure as list
        molecule = Molecule.from_filepath(
            filepath=multiple_molecules_xyz_file, index="-1", return_list=True
        )
        assert isinstance(molecule, list)
        assert len(molecule) == 1

<<<<<<< HEAD
    def test_molecular_geometry(self):
        """Test molecular geometry calculations."""
        mol = Molecule(
            symbols=["C", "O", "O"],
            positions=np.array([[-1.16, 0, 0], [0, 0, 0], [1.16, 0, 0]]),
        )
        assert np.isclose(mol.mass, 44.01, atol=1e-2)
        assert np.isclose(mol.get_distance(1, 2), 1.16)
        assert np.isclose(mol.get_distance(2, 3), 1.16)
        assert np.isclose(mol.get_angle(1, 2, 3), 180)
        assert np.isclose(mol.get_dihedral(0, 1, 2, 0), 0)
        assert mol.is_linear
=======
        # test first molecule is 1-indexed
        molecule = Molecule.from_filepath(
            filepath=multiple_molecules_xyz_file, index="1", return_list=False
        )
        assert np.allclose(
            molecule.positions[0],
            np.array([-1.0440166707, -2.3921211654, -1.1765767093]),
            rtol=1e-5,
        )
        assert isinstance(molecule, Molecule)
>>>>>>> 183a74c4


class TestMoleculeAdvanced:
    def test_molecule_to_rdkit_conversion(self):
        """Test conversion of Molecule to RDKit Mol object."""
        mol = Molecule(
            symbols=["C", "O", "O"],
            positions=np.array([[0, 0, 0], [1.2, 0, 0], [0, 1.2, 0]]),
            charge=-1,
            multiplicity=2,
        )
        rdkit_mol = mol.to_rdkit()

        assert isinstance(rdkit_mol, Chem.Mol)
        assert rdkit_mol.GetNumAtoms() == 3
        assert rdkit_mol.GetNumConformers() == 1
        assert rdkit_mol.GetConformer().GetPositions().shape == (3, 3)

    def test_molecule_graph_generation(self):
        """Test molecular graph creation with bond detection."""
        mol = Molecule(
            symbols=["C", "H", "H", "H", "H"],
            positions=np.array(
                [
                    [0, 0, 0],
                    [1.09, 0, 0],
                    [-1.09, 0, 0],
                    [0, 1.09, 0],
                    [0, -1.09, 0],
                ]
            ),
        )

        assert not mol.is_chiral, "CH4 is not chiral"
        graph = mol.to_graph()

        assert isinstance(graph, nx.Graph)
        assert len(graph.nodes) == 5
        assert len(graph.edges) == 4  # CH4 should have 4 bonds
        assert all(
            graph.nodes[i]["element"] == ("C" if i == 0 else "H")
            for i in range(5)
        )

    def test_charge_and_multiplicity_handling(self):
        """Test preservation of charge and multiplicity states."""
        charged_mol = Molecule(
            symbols=["O"],
            positions=np.array([[0, 0, 0]]),
            charge=-1,
            multiplicity=2,
        )

        assert charged_mol.charge == -1
        assert charged_mol.multiplicity == 2

    def test_invalid_molecule_creation(self):
        """Test error handling for invalid molecule configurations."""
        with pytest.raises(ValueError):
            # Mismatched symbols and positions
            Molecule(symbols=["C", "H"], positions=np.array([[0, 0, 0]]))

    def test_empty_molecule_handling(self):
        """Test edge case of empty molecule."""
        with pytest.raises(ValueError):
            Molecule(symbols=[], positions=np.empty((0, 3)))

    def test_frozen_atoms_manipulation(self):
        """Test frozen atoms property handling."""
        mol = Molecule(
            symbols=["C", "O"],
            positions=np.array([[0, 0, 0], [1.2, 0, 0]]),
            frozen_atoms=[-1, 0],
        )

        assert mol.frozen_atoms == [-1, 0]
        assert not mol.is_chiral

    def test_pbc_handling(self):
        """Test periodic boundary conditions handling."""
        mol = Molecule(
            symbols=["C"],
            positions=np.array([[0, 0, 0]]),
            pbc_conditions=[1, 1, 0],
            translation_vectors=[[2.5, 0, 0], [0, 2.5, 0]],
        )

        assert mol.pbc_conditions == [1, 1, 0]
        assert len(mol.translation_vectors) == 2

    def test_distance_calculation(self):
        """Test bond distance calculations."""
        mol = Molecule(
            symbols=["H", "H"], positions=np.array([[0, 0, 0], [1.0, 0, 0]])
        )
        distances = mol.get_all_distances()

        assert len(distances) == 1
        assert np.isclose(distances[0], 1.0)


class TestCoordinateBlockAdvanced:
    def test_mixed_coordinate_formats(self):
        """Test parsing of mixed coordinate formats."""
        mixed_block = """
        C       1.0 2.0 3.0
        TV      4.0 5.0 6.0
        H       7.0 8.0 9.0
        """
        cb = CoordinateBlock(mixed_block)
        mol = cb.molecule

        assert len(mol.symbols) == 2  # Should ignore TV line
        assert mol.translation_vectors == [[4.0, 5.0, 6.0]]

    def test_cube_file_format(self):
        """Test parsing of cube file format coordinates."""
        cube_block = """
        6    6.000000  -12.064399   -0.057172   -0.099010
        1    1.000000    1.234500    2.345600    3.456700
        """
        cb = CoordinateBlock(cube_block)

        assert all(cb.symbols == ["C", "H"])
        assert np.allclose(cb.positions[0], [-12.064399, -0.057172, -0.099010])


class TestFileHandlingAdvanced:
    def test_large_file_handling(self, tmpdir):
        """Test handling of large molecule files."""
        large_xyz = "\n".join(
            [
                "1000",
                "Large Molecule",
                *[f"H {i} {i} {i}" for i in range(1000)],
            ]
        )

        tmp_file = tmpdir.join("large.xyz")
        with open(tmp_file, "w") as f:
            f.write(large_xyz)

        mol = Molecule.from_filepath(tmp_file)
        assert mol.num_atoms == 1000

    def test_corrupted_file_handling(self, tmpdir):
        """Test error handling for corrupted files."""
        corrupted_content = "Invalid file content"
        tmp_file = tmpdir.join("corrupted.xyz")
        with open(tmp_file, "w") as f:
            f.write(corrupted_content)

        with pytest.raises(ValueError):
            Molecule.from_filepath(tmp_file)


class TestGraphFeatures:
    def test_graph_properties(self):
        """Test molecular graph properties."""
        mol = Molecule(
            symbols=["C", "C"], positions=np.array([[0, 0, 0], [1.5, 0, 0]])
        )
        graph = mol.to_graph()

        assert nx.number_connected_components(graph) == 1
        assert nx.diameter(graph) == 1

    def test_variable_bond_cutoffs(self):
        """Test bond detection with different cutoff buffers."""
        mol = Molecule(
            symbols=["H", "H"], positions=np.array([[0, 0, 0], [0.9, 0, 0]])
        )

        assert not mol.is_chiral

        # H has covalent radius of 0.31 Å from ase.data

        # With buffer too small
        tight_graph = mol.to_graph(bond_cutoff_buffer=0.0, adjust_H=False)
        assert len(tight_graph.edges) == 0

        # With reasonable buffer
        normal_graph = mol.to_graph(bond_cutoff_buffer=0.3, adjust_H=False)
        assert len(normal_graph.edges) == 1


class TestChemicalFeatures:
    def test_stereochemistry_handling(self):
        """Test preservation of stereochemical information."""
        methyl_3_hexane = Molecule.from_pubchem("11507")
        assert np.all(
            methyl_3_hexane.bond_orders
            == [
                1.0,
                1.0,
                1.0,
                1.0,
                1.0,
                1.0,
                1.0,
                1.0,
                1.0,
                1.0,
                1.0,
                1.0,
                1.0,
                1.0,
                1.0,
                1.0,
                1.0,
                1.0,
                1.0,
                1.0,
                1.0,
                1.0,
            ]
        )
        assert len(methyl_3_hexane.bond_orders) == 22
        assert all([i == 1 for i in methyl_3_hexane.bond_orders])
        assert methyl_3_hexane.is_chiral
        chiral_mol = Molecule(
            symbols=["C", "Cl", "F", "Br", "I"],
            positions=np.array(
                [
                    [0.0, 0.0, 0.0],
                    [1.2, 0.0, -0.5],
                    [-0.6, 1.0, 0.5],
                    [-0.6, -1.0, 0.5],
                    [0.0, 0.0, 1.3],
                ]
            ),
        )

        # can't get the bond orders of this challenging molecule correctly
        # bond_orders = chiral_mol.get_bond_orders_from_rdkit_mol(bond_cutoff_buffer=-0.4)
        # print(bond_orders)
        assert chiral_mol.is_chiral

        rdkit_mol = chiral_mol.to_rdkit()
        assert Chem.FindMolChiralCenters(rdkit_mol) != []

        chiral_mol2 = Molecule.from_pubchem(
            "CC(C)(Oc1ccc(Cl)cc1)C(=O)N[C@H]1C2CCCC1C[C@@H](C(=O)O)C2"
        )
        assert chiral_mol2.is_chiral
        rdkit_mol2 = chiral_mol2.to_rdkit()
        assert Chem.FindMolChiralCenters(rdkit_mol2) != []

    def test_resonance_handling(
        self,
        gaussian_ozone_opt_outfile,
        gaussian_acetone_opt_outfile,
        gaussian_benzene_opt_outfile,
    ):
        """Test handling of resonance structures."""
        ozone = Molecule.from_filepath(gaussian_ozone_opt_outfile)
        assert ozone.get_chemical_formula() == "O3"
        assert ozone.chemical_formula == "O3"
        assert ozone.bond_orders == [
            1.5,
            1.5,
        ]  # correctly gets bond order of ozone as 1.5
        assert not ozone.is_chiral
        rdkit_mol = ozone.to_rdkit()
        assert Chem.FindMolChiralCenters(rdkit_mol) == []

        graph = ozone.to_graph()
        assert any(
            bond["bond_order"] > 1 for bond in graph.edges.values()
        )  # Check for possible multiple bonds

        acetone = Molecule.from_filepath(gaussian_acetone_opt_outfile)
        assert acetone.bond_orders == [
            2.0,
            1.0,
            1.0,
            1.0,
            1.0,
            1.0,
            1.0,
            1.0,
            1.0,
        ]
        # 1 double bond C2=O1, 2 C-C single bonds, 6 C-H single bonds

        graph = acetone.to_graph()
        assert any(bond["bond_order"] > 1 for bond in graph.edges.values())

        benzene = Molecule.from_filepath(gaussian_benzene_opt_outfile)
        assert benzene.bond_orders == [
            1.5,
            1.5,
            1.0,
            1.5,
            1.0,
            1.5,
            1.0,
            1.5,
            1.0,
            1.5,
            1.0,
            1.0,
        ]
        # check there are 6 aromatic C-C bonds and 6 single C-H bonds in benzene
        assert len([bond for bond in benzene.bond_orders if bond == 1.5]) == 6
        assert len([bond for bond in benzene.bond_orders if bond == 1.0]) == 6


class TestStructuresFromGaussianInput:
    def test_read_molecule_from_gaussian_opt_input(
        self, tmpdir, gaussian_opt_inputfile
    ):
        assert os.path.exists(gaussian_opt_inputfile)
        assert os.path.isfile(gaussian_opt_inputfile)

        g16_file = Gaussian16Input(filename=gaussian_opt_inputfile)
        molecule = g16_file.molecule
        tmp_file = os.path.join(tmpdir, "tmp.txt")
        f = open(tmp_file, "w")
        molecule.write_coordinates(f, program="gaussian")
        f.close()
        coordinates = """C       -0.5448210000   -1.1694570000    0.0001270000
C        0.8378780000   -1.0476350000    0.0001900000
C        1.4329940000    0.2194290000    0.0001440000
C        0.6358350000    1.3657650000   -0.0000040000
C       -0.7521390000    1.2582750000    0.0000710000
C       -1.3283680000   -0.0113420000    0.0001560000
H       -1.0298620000   -2.1454490000    0.0001020000
H        1.4853190000   -1.9262430000    0.0002620000
H        1.1050940000    2.3527070000    0.0000530000
H       -1.3913950000    2.1406100000   -0.0000130000
C        2.9142600000    0.3363820000    0.0000140000
O        3.6625230000   -0.6037690000   -0.0002940000
H        3.3025560000    1.3842410000    0.0001510000
Cl      -3.0556310000   -0.1578960000   -0.0001400000"""
        with open(tmp_file, "r") as g:
            written_coordinates = g.read()
        assert os.path.exists(tmp_file)
        assert all([a == b for a, b in zip(coordinates, written_coordinates)])
        assert g16_file.num_atoms == 14
        assert isinstance(g16_file.molecule, Molecule)
        assert g16_file.molecule.charge == 0
        assert g16_file.molecule.multiplicity == 1
        assert g16_file.molecule.empirical_formula == "C7H5ClO"
        assert g16_file.molecule.frozen_atoms is None
        assert g16_file.molecule.pbc_conditions is None
        assert g16_file.molecule.translation_vectors is None

    def test_read_molecule_from_gaussian_modred(
        self, gaussian_modred_inputfile
    ):
        assert os.path.exists(gaussian_modred_inputfile)
        assert os.path.isfile(gaussian_modred_inputfile)

        g16_file = Gaussian16Input(filename=gaussian_modred_inputfile)
        assert g16_file.num_atoms == 14
        assert isinstance(g16_file.molecule, Molecule)
        assert g16_file.molecule.charge == 0
        assert g16_file.molecule.multiplicity == 1
        assert g16_file.molecule.empirical_formula == "C3H7NO3"
        assert g16_file.molecule.frozen_atoms is None
        assert g16_file.molecule.pbc_conditions is None
        assert g16_file.molecule.translation_vectors is None

    def test_read_molecule_from_gaussian_scan(self, gaussian_scan_inputfile):
        assert os.path.exists(gaussian_scan_inputfile)
        assert os.path.isfile(gaussian_scan_inputfile)

        g16_file = Gaussian16Input(filename=gaussian_scan_inputfile)
        assert g16_file.num_atoms == 14
        assert isinstance(g16_file.molecule, Molecule)
        assert g16_file.molecule.charge == 0
        assert g16_file.molecule.multiplicity == 1
        assert g16_file.molecule.empirical_formula == "C3H7NO3"
        assert g16_file.molecule.frozen_atoms is None
        assert g16_file.molecule.pbc_conditions is None
        assert g16_file.molecule.translation_vectors is None

    def test_read_molecule_from_opt_genecp(
        self, gaussian_opt_genecp_inputfile
    ):
        assert os.path.exists(gaussian_opt_genecp_inputfile)
        assert os.path.isfile(gaussian_opt_genecp_inputfile)

        g16_file = Gaussian16Input(filename=gaussian_opt_genecp_inputfile)
        assert g16_file.num_atoms == 15
        assert isinstance(g16_file.molecule, Molecule)
        assert g16_file.molecule.charge == 0
        assert g16_file.molecule.multiplicity == 1
        assert g16_file.molecule.empirical_formula == "C4H6O4Pd"
        assert g16_file.molecule.frozen_atoms is None
        assert g16_file.molecule.pbc_conditions is None
        assert g16_file.molecule.translation_vectors is None

    def test_read_molecule_from_modred_gen(self, modred_gen_inputfile):
        assert os.path.exists(modred_gen_inputfile)
        assert os.path.isfile(modred_gen_inputfile)

        g16_file = Gaussian16Input(filename=modred_gen_inputfile)
        assert g16_file.num_atoms == 15
        assert isinstance(g16_file.molecule, Molecule)
        assert g16_file.molecule.charge == 0
        assert g16_file.molecule.multiplicity == 1
        assert g16_file.molecule.empirical_formula == "C4H6BrO4"
        assert g16_file.molecule.frozen_atoms is None
        assert g16_file.molecule.pbc_conditions is None
        assert g16_file.molecule.translation_vectors is None

    def test_read_molecule_from_modred_genecp(self, modred_genecp_inputfile):
        assert os.path.exists(modred_genecp_inputfile)
        assert os.path.isfile(modred_genecp_inputfile)

        g16_file = Gaussian16Input(filename=modred_genecp_inputfile)
        assert g16_file.num_atoms == 15
        assert isinstance(g16_file.molecule, Molecule)
        assert g16_file.molecule.charge == 0
        assert g16_file.molecule.multiplicity == 1
        assert g16_file.molecule.empirical_formula == "C4H6O4Pd"
        assert g16_file.molecule.frozen_atoms is None
        assert g16_file.molecule.pbc_conditions is None
        assert g16_file.molecule.translation_vectors is None

    def test_read_molecule_from_modred_genecp_custom_solvent(
        self, modred_genecp_custom_solvent_inputfile
    ):
        assert os.path.exists(modred_genecp_custom_solvent_inputfile)
        assert os.path.isfile(modred_genecp_custom_solvent_inputfile)

        g16_file = Gaussian16Input(
            filename=modred_genecp_custom_solvent_inputfile
        )
        assert g16_file.num_atoms == 65
        assert isinstance(g16_file.molecule, Molecule)
        assert g16_file.molecule.charge == 0
        assert g16_file.molecule.multiplicity == 1
        assert g16_file.molecule.empirical_formula == "C28H26Cl2N2O4PdS2"
        assert g16_file.molecule.frozen_atoms is None
        assert g16_file.molecule.pbc_conditions is None
        assert g16_file.molecule.translation_vectors is None

    def test_read_molecule_from_gaussian_frozen_opt(
        self, tmpdir, gaussian_frozen_opt_inputfile
    ):
        assert os.path.exists(gaussian_frozen_opt_inputfile)
        assert os.path.isfile(gaussian_frozen_opt_inputfile)

        g16_file = Gaussian16Input(filename=gaussian_frozen_opt_inputfile)
        assert g16_file.num_atoms == 14
        assert isinstance(g16_file.molecule, Molecule)
        assert g16_file.molecule.charge == 0
        assert g16_file.molecule.multiplicity == 1
        assert g16_file.molecule.empirical_formula == "C7H5ClO"
        assert g16_file.molecule.frozen_atoms == [
            -1,
            -1,
            -1,
            -1,
            -1,
            -1,
            -1,
            -1,
            -1,
            -1,
            0,
            0,
            0,
            0,
        ]
        assert g16_file.molecule.pbc_conditions is None
        assert g16_file.molecule.translation_vectors is None
        molecule = g16_file.molecule
        tmp_file = os.path.join(tmpdir, "tmp.txt")
        f = open(tmp_file, "w")
        molecule.write_coordinates(f, program="gaussian")
        f.close()
        coordinates = """C         -1   -0.5448210000   -1.1694570000    0.0001270000
C         -1    0.8378780000   -1.0476350000    0.0001900000
C         -1    1.4329940000    0.2194290000    0.0001440000
C         -1    0.6358350000    1.3657650000   -0.0000040000
C         -1   -0.7521390000    1.2582750000    0.0000710000
C         -1   -1.3283680000   -0.0113420000    0.0001560000
H         -1   -1.0298620000   -2.1454490000    0.0001020000
H         -1    1.4853190000   -1.9262430000    0.0002620000
H         -1    1.1050940000    2.3527070000    0.0000530000
H         -1   -1.3913950000    2.1406100000   -0.0000130000
C          0    2.9142600000    0.3363820000    0.0000140000
O          0    3.6625230000   -0.6037690000   -0.0002940000
H          0    3.3025560000    1.3842410000    0.0001510000
Cl         0   -3.0556310000   -0.1578960000   -0.0001400000"""
        with open(tmp_file, "r") as g:
            written_coordinates = g.read()
        assert os.path.exists(tmp_file)
        assert all([a == b for a, b in zip(coordinates, written_coordinates)])

    def test_read_molecule_from_gaussian_pbc(
        self, tmpdir, gaussian_pbc_1d_inputfile
    ):
        assert os.path.exists(gaussian_pbc_1d_inputfile)
        assert os.path.isfile(gaussian_pbc_1d_inputfile)

        g16_file = Gaussian16Input(filename=gaussian_pbc_1d_inputfile)
        assert g16_file.num_atoms == 10
        assert isinstance(g16_file.molecule, Molecule)
        assert g16_file.molecule.charge == 0
        assert g16_file.molecule.multiplicity == 1
        assert g16_file.molecule.empirical_formula == "C4H5Cl"
        assert g16_file.molecule.frozen_atoms is None
        assert g16_file.molecule.pbc_conditions == [True, False, False]
        assert g16_file.molecule.translation_vectors == [
            [4.8477468928, 0.1714181332, 0.5112729831],
        ]
        molecule = g16_file.molecule
        tmp_file = os.path.join(tmpdir, "tmp.txt")
        f = open(tmp_file, "w")
        molecule.write_coordinates(f, program="gaussian")
        f.close()
        coordinates = """C       -1.9267226529    0.4060180273    0.0316702826
H       -2.3523143977    0.9206168644    0.9131400756
H       -1.8372739404    1.1548899113   -0.7707507970
C       -0.5737182157   -0.1434584477    0.3762843235
H       -0.5015912465   -0.7653394047    1.2791284293
C        0.5790889876    0.0220081655   -0.3005160849
C        1.9237098673   -0.5258773194    0.0966261209
H        1.7722344520   -1.2511397907    0.9159625120
H        2.3627869487   -1.0792380182   -0.7525115830
Cl       0.6209825739    0.9860944599   -1.7876398696
TV       4.8477468928    0.1714181332    0.5112729831"""
        with open(tmp_file, "r") as g:
            written_coordinates = g.read()
        assert os.path.exists(tmp_file)
        assert all([a == b for a, b in zip(coordinates, written_coordinates)])


class TestSDFFile:
    def test_converts_sdf_string_to_molecule_object(self, tmpdir):
        sdf_string = """6999790
  -OEChem-03092302273D

 13 12  0     1  0  0  0  0  0999 V2000
   -1.1018    1.2385   -0.0496 O   0  0  0  0  0  0  0  0  0  0  0  0
   -0.4517    0.0248    0.3184 C   0  0  1  0  0  0  0  0  0  0  0  0
   -1.3489   -1.1518   -0.0426 C   0  0  0  0  0  0  0  0  0  0  0  0
    0.8543   -0.0422   -0.4148 C   0  0  0  0  0  0  0  0  0  0  0  0
    2.0481   -0.0692    0.1885 C   0  0  0  0  0  0  0  0  0  0  0  0
   -0.2932    0.0475    1.4026 H   0  0  0  0  0  0  0  0  0  0  0  0
   -2.3037   -1.0804    0.4900 H   0  0  0  0  0  0  0  0  0  0  0  0
   -1.5887   -1.1551   -1.1122 H   0  0  0  0  0  0  0  0  0  0  0  0
   -0.8804   -2.1073    0.2141 H   0  0  0  0  0  0  0  0  0  0  0  0
    0.8229   -0.0582   -1.5016 H   0  0  0  0  0  0  0  0  0  0  0  0
   -1.9459    1.2770    0.4319 H   0  0  0  0  0  0  0  0  0  0  0  0
    2.9591   -0.1121   -0.3983 H   0  0  0  0  0  0  0  0  0  0  0  0
    2.1387   -0.0496    1.2689 H   0  0  0  0  0  0  0  0  0  0  0  0
  1  2  1  0  0  0  0
  1 11  1  0  0  0  0
  2  3  1  0  0  0  0
  2  4  1  0  0  0  0
  2  6  1  0  0  0  0
  3  7  1  0  0  0  0
  3  8  1  0  0  0  0
  3  9  1  0  0  0  0
  4  5  2  0  0  0  0
  4 10  1  0  0  0  0
  5 12  1  0  0  0  0
  5 13  1  0  0  0  0
M  END
> <PUBCHEM_COMPOUND_CID>
6999790

> <PUBCHEM_CONFORMER_RMSD>
0.4

> <PUBCHEM_CONFORMER_DIVERSEORDER>
1
2
3

> <PUBCHEM_MMFF94_PARTIAL_CHARGES>
8
1 -0.68
10 0.15
11 0.4
12 0.15
13 0.15
2 0.42
4 -0.29
5 -0.3

> <PUBCHEM_EFFECTIVE_ROTOR_COUNT>
1

> <PUBCHEM_PHARMACOPHORE_FEATURES>
3
1 1 acceptor
1 1 donor
1 5 hydrophobe

> <PUBCHEM_HEAVY_ATOM_COUNT>
5

> <PUBCHEM_ATOM_DEF_STEREO_COUNT>
1

> <PUBCHEM_ATOM_UDEF_STEREO_COUNT>
0

> <PUBCHEM_BOND_DEF_STEREO_COUNT>
0

> <PUBCHEM_BOND_UDEF_STEREO_COUNT>
0

> <PUBCHEM_ISOTOPIC_ATOM_COUNT>
0

> <PUBCHEM_COMPONENT_COUNT>
1

> <PUBCHEM_CACTVS_TAUTO_COUNT>
1

> <PUBCHEM_CONFORMER_ID>
006ACEEE00000001

> <PUBCHEM_MMFF94_ENERGY>
2.2534

> <PUBCHEM_FEATURE_SELFOVERLAP>
15.223

> <PUBCHEM_SHAPE_FINGERPRINT>
139733 1 9078577887532652523
16714656 1 18411707598977923407
20096714 4 18191872223362461888
21015797 1 9943532881608965411
21040471 1 18194406580373827108
29004967 10 18120096344745644827
5460574 1 9511472116931879378
5943 1 10672208095369030331

> <PUBCHEM_SHAPE_MULTIPOLES>
97.03
2.26
1.1
0.66
0.88
0.14
0
-0.36
0.09
-0.58
-0.02
0.05
-0.02
-0.01

> <PUBCHEM_SHAPE_SELFOVERLAP>
167.629

> <PUBCHEM_SHAPE_VOLUME>
65.3

> <PUBCHEM_COORDINATE_TYPE>
2
5
10

$$$$"""
        from chemsmart.io.molecules.structure import SDFFile

        tmpfile = os.path.join(tmpdir, "test.sdf")
        with open(tmpfile, "w") as f:
            f.write(sdf_string)
        sdf_file = SDFFile(filename=tmpfile)
        sdf_molecule = sdf_file.molecule
        assert isinstance(sdf_molecule, Molecule)
        symbols = [
            "O",
            "C",
            "C",
            "C",
            "C",
            "H",
            "H",
            "H",
            "H",
            "H",
            "H",
            "H",
            "H",
        ]
        assert all(
            [
                sdf_molecule.symbols[i] == symbols[i]
                for i in range(len(symbols))
            ]
        )

        assert sdf_molecule.empirical_formula == "C4H8O"
        structure_coords = np.array(
            [
                [-1.1018, 1.2385, -0.0496],
                [-0.4517, 0.0248, 0.3184],
                [-1.3489, -1.1518, -0.0426],
                [0.8543, -0.0422, -0.4148],
                [2.0481, -0.0692, 0.1885],
                [-0.2932, 0.0475, 1.4026],
                [-2.3037, -1.0804, 0.49],
                [-1.5887, -1.1551, -1.1122],
                [-0.8804, -2.1073, 0.2141],
                [0.8229, -0.0582, -1.5016],
                [-1.9459, 1.277, 0.4319],
                [2.9591, -0.1121, -0.3983],
                [2.1387, -0.0496, 1.2689],
            ]
        )

        assert np.all(sdf_molecule.positions == structure_coords)<|MERGE_RESOLUTION|>--- conflicted
+++ resolved
@@ -350,8 +350,18 @@
         )
         assert isinstance(molecule, list)
         assert len(molecule) == 1
-
-<<<<<<< HEAD
+        
+        # test first molecule is 1-indexed
+        molecule = Molecule.from_filepath(
+            filepath=multiple_molecules_xyz_file, index="1", return_list=False
+        )
+        assert np.allclose(
+            molecule.positions[0],
+            np.array([-1.0440166707, -2.3921211654, -1.1765767093]),
+            rtol=1e-5,
+        )
+        assert isinstance(molecule, Molecule)
+
     def test_molecular_geometry(self):
         """Test molecular geometry calculations."""
         mol = Molecule(
@@ -364,18 +374,6 @@
         assert np.isclose(mol.get_angle(1, 2, 3), 180)
         assert np.isclose(mol.get_dihedral(0, 1, 2, 0), 0)
         assert mol.is_linear
-=======
-        # test first molecule is 1-indexed
-        molecule = Molecule.from_filepath(
-            filepath=multiple_molecules_xyz_file, index="1", return_list=False
-        )
-        assert np.allclose(
-            molecule.positions[0],
-            np.array([-1.0440166707, -2.3921211654, -1.1765767093]),
-            rtol=1e-5,
-        )
-        assert isinstance(molecule, Molecule)
->>>>>>> 183a74c4
 
 
 class TestMoleculeAdvanced:
