import logging
import os
import tempfile

import pytest
import rdkit.Chem.rdDistGeom as rdDistGeom
import yaml
from pytest_mock import MockerFixture

# from pytest_mock import MockerFixture
from rdkit import Chem

from chemsmart.io.molecules.structure import Molecule
from chemsmart.jobs.gaussian.runner import FakeGaussianJobRunner
from chemsmart.jobs.mol.runner import (
    PyMOLAlignJobRunner,
    PyMOLIRCMovieJobRunner,
    PyMOLMOJobRunner,
    PyMOLMovieJobRunner,
    PyMOLVisualizationJobRunner,
)
from chemsmart.jobs.nciplot.runner import FakeNCIPLOTJobRunner
from chemsmart.jobs.orca.runner import FakeORCAJobRunner
from chemsmart.settings.server import Server

# each test runs on cwd to its temp dir
# @pytest.fixture(autouse=True)
# def go_to_tmpdir(request):
#     # Get the fixture dynamically by its name.
#     tmpdir = request.getfixturevalue("tmpdir")
#     # ensure local test created packages can be imported
#     sys.path.insert(0, str(tmpdir))
#     # Chdir only for the duration of the test.
#     with tmpdir.as_cwd():
#         yield


############ Gaussian Fixtures ##################
@pytest.fixture()
def test_data_directory():
    current_directory = os.path.dirname(os.path.abspath(__file__))
    return os.path.abspath(os.path.join(current_directory, "data"))


# master gaussian test directory
@pytest.fixture()
def gaussian_test_directory(test_data_directory):
    return os.path.join(test_data_directory, "GaussianTests")


# Gaussian folder for semiempirical calculations
@pytest.fixture()
def gaussian_semiempirical_test_directory(gaussian_test_directory):
    return os.path.join(gaussian_test_directory, "semiempirical")


@pytest.fixture()
def gaussian_semiempirical_pm6_output_file(
    gaussian_semiempirical_test_directory,
):
    return os.path.join(
        gaussian_semiempirical_test_directory, "DBU_PM6_opt.log"
    )


# Gaussian output file from outputs folder
@pytest.fixture()
def outputs_test_directory(gaussian_test_directory):
    return os.path.join(gaussian_test_directory, "outputs")


@pytest.fixture()
def wbi_outputfile(outputs_test_directory):
    wbi_outputfile = os.path.join(
        outputs_test_directory, "TS_5coord_XIII_wbi.log"
    )
    return wbi_outputfile


# Gaussian input files
@pytest.fixture()
def gaussian_inputs_test_directory(gaussian_test_directory):
    return os.path.join(gaussian_test_directory, "inputs")


@pytest.fixture()
def gaussian_opt_inputfile(gaussian_inputs_test_directory):
    gaussian_opt_input = os.path.join(
        gaussian_inputs_test_directory, "model_opt_input.com"
    )
    return gaussian_opt_input


@pytest.fixture()
def gaussian_frozen_opt_inputfile(gaussian_inputs_test_directory):
    gaussian_frozen_opt_inputfile = os.path.join(
        gaussian_inputs_test_directory, "frozen_coordinates_opt.com"
    )
    return gaussian_frozen_opt_inputfile


@pytest.fixture()
def gaussian_modred_inputfile(gaussian_inputs_test_directory):
    gaussian_modred_inputfile = os.path.join(
        gaussian_inputs_test_directory, "model_modred_input.com"
    )
    return gaussian_modred_inputfile


@pytest.fixture()
def gaussian_scan_inputfile(gaussian_inputs_test_directory):
    gaussian_scan_inputfile = os.path.join(
        gaussian_inputs_test_directory, "model_scan_input.com"
    )
    return gaussian_scan_inputfile


@pytest.fixture()
def hf_com_filepath(gaussian_inputs_test_directory):
    return os.path.join(gaussian_inputs_test_directory, "hf.com")


# Gaussian input files for genecp
@pytest.fixture()
def gaussian_inputs_genecp_directory(gaussian_inputs_test_directory):
    return os.path.join(gaussian_inputs_test_directory, "genecp")


@pytest.fixture()
def gaussian_opt_genecp_inputfile(gaussian_inputs_genecp_directory):
    gaussian_opt_genecp_input = os.path.join(
        gaussian_inputs_genecp_directory, "opt_genecp.com"
    )
    return gaussian_opt_genecp_input


@pytest.fixture()
def modred_gen_inputfile(gaussian_inputs_genecp_directory):
    return os.path.join(gaussian_inputs_genecp_directory, "modred_gen.com")


@pytest.fixture()
def modred_genecp_inputfile(gaussian_inputs_genecp_directory):
    return os.path.join(gaussian_inputs_genecp_directory, "modred_genecp.com")


@pytest.fixture()
def modred_genecp_custom_solvent_inputfile(gaussian_inputs_genecp_directory):
    return os.path.join(
        gaussian_inputs_genecp_directory, "modred_genecp_custom_solvent.com"
    )


# Gaussian input files for link jobs
@pytest.fixture()
def gaussian_link_inputs_test_directory(gaussian_inputs_test_directory):
    return os.path.join(gaussian_inputs_test_directory, "link")


@pytest.fixture()
def gaussian_link_opt_input(gaussian_link_inputs_test_directory):
    return os.path.join(
        gaussian_link_inputs_test_directory, "link_opt_input_opt_link.com"
    )


@pytest.fixture()
def gaussian_link_ts_input(gaussian_link_inputs_test_directory):
    return os.path.join(
        gaussian_link_inputs_test_directory, "link_ts_input_ts_link.com"
    )


# Gaussian output files for link jobs
@pytest.fixture()
def gaussian_link_outputs_test_directory(gaussian_outputs_test_directory):
    gaussian_link_outputs_test_directory = os.path.join(
        gaussian_outputs_test_directory, "link"
    )
    return gaussian_link_outputs_test_directory


@pytest.fixture()
def gaussian_link_opt_outputfile(gaussian_link_outputs_test_directory):
    gaussian_link_opt_outfile = os.path.join(
        gaussian_link_outputs_test_directory,
        "oxygen_openshell_singlet_opt_link.log",
    )
    return gaussian_link_opt_outfile


@pytest.fixture()
def gaussian_link_ts_outputfile(gaussian_link_outputs_test_directory):
    gaussian_link_ts_outfile = os.path.join(
        gaussian_link_outputs_test_directory,
        "oxygen_openshell_singlet_ts_link.log",
    )
    return gaussian_link_ts_outfile


@pytest.fixture()
def gaussian_link_modred_output(gaussian_link_outputs_test_directory):
    gaussian_link_modred_outfile = os.path.join(
        gaussian_link_outputs_test_directory,
        "fe_ch_quintet_modred_link.log",
    )
    return gaussian_link_modred_outfile


@pytest.fixture()
def gaussian_link_sp_outputfile(gaussian_link_outputs_test_directory):
    return os.path.join(
        gaussian_link_outputs_test_directory,
        "oxygen_openshell_singlet_sp_link.log",
    )


@pytest.fixture()
def gaussian_dna_link_sp_outputfile(gaussian_link_outputs_test_directory):
    gaussian_link_outfile = os.path.join(
        gaussian_link_outputs_test_directory, "dna_link_sp.log"
    )
    return gaussian_link_outfile


@pytest.fixture()
def gaussian_dppeFeCl2_link_opt_outputfile(
    gaussian_link_outputs_test_directory,
):
    gaussian_link_opt_outfile = os.path.join(
        gaussian_link_outputs_test_directory,
        "dppeFeCl2_opt_quintet_link_opt_link.log",
    )
    return gaussian_link_opt_outfile


@pytest.fixture()
def gaussian_dppeFeCl2_link_opt_failed_outputfile(
    gaussian_link_outputs_test_directory,
):
    gaussian_link_failed_outfile = os.path.join(
        gaussian_link_outputs_test_directory,
        "dppeFeCl2_phenyldioxazolone_opt_triplet_opt_error_termination_link.log",
    )
    return gaussian_link_failed_outfile


@pytest.fixture()
def gaussian_failed_link_output(gaussian_link_outputs_test_directory):
    return os.path.join(
        gaussian_link_outputs_test_directory, "failed_link_job.log"
    )


@pytest.fixture()
def gaussian_link_sp_input(gaussian_link_inputs_test_directory):
    return os.path.join(
        gaussian_link_inputs_test_directory, "link_sp_input_sp_link.com"
    )


@pytest.fixture()
def gaussian_qmmm_input_test_directory(gaussian_inputs_test_directory):
    return os.path.join(gaussian_inputs_test_directory, "qmmm")


@pytest.fixture()
def gaussian_qmmm_inputfile_2layer(gaussian_qmmm_input_test_directory):
    return os.path.join(gaussian_qmmm_input_test_directory, "CH3CH3.com")


@pytest.fixture()
def gaussian_qmmm_inputfile_3layer(gaussian_qmmm_input_test_directory):
    return os.path.join(gaussian_qmmm_input_test_directory, "CH3COOH.com")


# Gaussian output files
@pytest.fixture()
def gaussian_outputs_test_directory(gaussian_test_directory):
    return os.path.join(gaussian_test_directory, "outputs")


@pytest.fixture()
def gaussian_singlet_opt_outfile(gaussian_outputs_test_directory):
    gaussian_singlet_opt_output = os.path.join(
        gaussian_outputs_test_directory, "nhc_neutral_singlet.log"
    )
    return gaussian_singlet_opt_output


@pytest.fixture()
def gaussian_triplet_opt_outfile(gaussian_outputs_test_directory):
    gaussian_triplet_opt_outfile = os.path.join(
        gaussian_outputs_test_directory, "iron_neutral_triplet.log"
    )
    return gaussian_triplet_opt_outfile


@pytest.fixture()
def gaussian_quintet_opt_outfile(gaussian_outputs_test_directory):
    gaussian_quintet_opt_outfile = os.path.join(
        gaussian_outputs_test_directory, "iron_neutral_quintet.log"
    )
    return gaussian_quintet_opt_outfile


@pytest.fixture()
<<<<<<< HEAD
def gaussian_link_outfile(gaussian_outputs_test_directory):
    gaussian_link_outfile = os.path.join(
        gaussian_outputs_test_directory, "intervening_n_Ap_A.log"
=======
def gaussian_link_sp_outfile(gaussian_outputs_test_directory):
    gaussian_link_outfile = os.path.join(
        gaussian_outputs_test_directory, "dna_link_sp.log"
>>>>>>> ea0e125a
    )
    return gaussian_link_outfile


<<<<<<< HEAD
=======
@pytest.fixture()
def gaussian_link_opt_outfile(gaussian_outputs_test_directory):
    gaussian_link_opt_outfile = os.path.join(
        gaussian_outputs_test_directory,
        "dppeFeCl2_opt_quintet_link_opt_link.log",
    )
    return gaussian_link_opt_outfile


@pytest.fixture()
def gaussian_link_failed_outfile(gaussian_outputs_test_directory):
    gaussian_link_failed_outfile = os.path.join(
        gaussian_outputs_test_directory,
        "dppeFeCl2_phenyldioxazolone_opt_triplet_opt_error_termination_link.log",
    )
    return gaussian_link_failed_outfile


>>>>>>> ea0e125a
# Gaussian output files for genecp
@pytest.fixture()
def gaussian_ts_genecp_outfile(gaussian_outputs_test_directory):
    gaussian_ts_genecp_output = os.path.join(
        gaussian_outputs_test_directory, "pd_genecp_ts.log"
    )
    return gaussian_ts_genecp_output


# Gaussian output file for frozen coordinates
@pytest.fixture()
def gaussian_frozen_opt_outfile(gaussian_outputs_test_directory):
    gaussian_frozen_opt_outfile = os.path.join(
        gaussian_outputs_test_directory, "frozen_coordinates_opt.log"
    )
    return gaussian_frozen_opt_outfile


# Gaussian output file for modred
@pytest.fixture()
def gaussian_failed_modred_outfile(gaussian_outputs_test_directory):
    gaussian_modred_outfile = os.path.join(
        gaussian_outputs_test_directory, "cage_free_failed_modred.log"
    )
    return gaussian_modred_outfile


# Gaussian output for scan
@pytest.fixture()
def gaussian_failed_scan_outfile(gaussian_outputs_test_directory):
    gaussian_scan_outfile = os.path.join(
        gaussian_outputs_test_directory, "cationic_failed_scan.log"
    )
    return gaussian_scan_outfile


# Gaussian output file for Hirshfeld charges
@pytest.fixture()
def gaussian_hirshfeld_outfile(gaussian_outputs_test_directory):
    gaussian_hirshfeld_outfile = os.path.join(
        gaussian_outputs_test_directory,
        "oxetane_hirshfeld_sp_smd_n_n-DiMethylFormamide.log",
    )
    return gaussian_hirshfeld_outfile


@pytest.fixture()
def gaussian_rc_hirshfeld_outfile(gaussian_outputs_test_directory):
    gaussian_hirshfeld_outfile = os.path.join(
        gaussian_outputs_test_directory,
        "oxetane_rc_hirshfeld_sp_smd_n_n-DiMethylFormamide.log",
    )
    return gaussian_hirshfeld_outfile


@pytest.fixture()
def gaussian_ozone_opt_outfile(gaussian_outputs_test_directory):
    gaussian_ozone_opt_outfile = os.path.join(
        gaussian_outputs_test_directory, "ozone.log"
    )
    return gaussian_ozone_opt_outfile


@pytest.fixture()
def gaussian_co2_opt_outfile(gaussian_outputs_test_directory):
    gaussian_co2_opt_outfile = os.path.join(
        gaussian_outputs_test_directory, "co2.log"
    )
    return gaussian_co2_opt_outfile


@pytest.fixture()
def gaussian_he_opt_outfile(gaussian_outputs_test_directory):
    gaussian_he_opt_outfile = os.path.join(
        gaussian_outputs_test_directory, "he.log"
    )
    return gaussian_he_opt_outfile


@pytest.fixture()
def gaussian_acetone_opt_outfile(gaussian_outputs_test_directory):
    gaussian_acetone_opt_outfile = os.path.join(
        gaussian_outputs_test_directory, "acetone.log"
    )
    return gaussian_acetone_opt_outfile


@pytest.fixture()
def gaussian_benzene_opt_outfile(gaussian_outputs_test_directory):
    gaussian_benzene_opt_outfile = os.path.join(
        gaussian_outputs_test_directory, "benzene.log"
    )
    return gaussian_benzene_opt_outfile


# Gaussian output file for MP2 calculations
@pytest.fixture()
def gaussian_mp2_outputfile(gaussian_outputs_test_directory):
    gaussian_mp2_outfile = os.path.join(
        gaussian_outputs_test_directory, "water_mp2.log"
    )
    return gaussian_mp2_outfile


# Gaussian output file for (failed) ONIOM calculations
@pytest.fixture()
def gaussian_oniom_outputfile(gaussian_outputs_test_directory):
    gaussian_oniom_outfile = os.path.join(
        gaussian_outputs_test_directory, "failed_oniom_b3lypd3_in_uff.log"
    )
    return gaussian_oniom_outfile


# Gaussian pbc input files
@pytest.fixture()
def gaussian_pbc_test_directory(gaussian_test_directory):
    return os.path.join(gaussian_test_directory, "pbc")


@pytest.fixture()
def gaussian_pbc_inputs_test_directory(gaussian_pbc_test_directory):
    return os.path.join(gaussian_pbc_test_directory, "com")


@pytest.fixture()
def gaussian_pbc_1d_inputfile(gaussian_pbc_inputs_test_directory):
    gaussian_pbc_1d_inputfile = os.path.join(
        gaussian_pbc_inputs_test_directory, "neoprene_1d.com"
    )
    return gaussian_pbc_1d_inputfile


# Gaussian PBC output files
@pytest.fixture()
def gaussian_pbc_outputs_test_directory(gaussian_pbc_test_directory):
    return os.path.join(gaussian_pbc_test_directory, "log")


@pytest.fixture()
def gaussian_pbc_2d_outputfile(gaussian_pbc_outputs_test_directory):
    gaussian_pbc_2d_outputfile = os.path.join(
        gaussian_pbc_outputs_test_directory, "graphite_2d_opt.log"
    )
    return gaussian_pbc_2d_outputfile


@pytest.fixture()
def gaussian_pbc_3d_outputfile(gaussian_pbc_outputs_test_directory):
    gaussian_pbc_3d_outputfile = os.path.join(
        gaussian_pbc_outputs_test_directory, "gallium_arsenide_3d.log"
    )
    return gaussian_pbc_3d_outputfile


# text path and associated files
@pytest.fixture()
def txt_path(gaussian_test_directory):
    test_txt_path = os.path.join(gaussian_test_directory, "text")
    return os.path.abspath(test_txt_path)


@pytest.fixture()
def reference_genecp_txt_file_from_api(txt_path):
    return os.path.join(txt_path, "genecp_txt_from_api.txt")


@pytest.fixture()
def genecp_txt_file_from_web(txt_path):
    return os.path.join(txt_path, "test_genecp.txt")


@pytest.fixture()
def gen_txt_file_from_web(txt_path):
    return os.path.join(txt_path, "test_gen.txt")


@pytest.fixture()
def smd_TBME_solvent_parameters_txt_file(txt_path):
    return os.path.join(txt_path, "smd_TBME.txt")


@pytest.fixture()
def Ni_def2tzvp_PCHOSi_svp_txt_file(txt_path):
    return os.path.join(txt_path, "Ni_def2tzvp_PCHOSi_svp.txt")


# Gaussian output file from TDDFT
@pytest.fixture()
def tddft_test_directory(gaussian_test_directory):
    return os.path.join(gaussian_test_directory, "tddft")


@pytest.fixture()
def td_outputfile(tddft_test_directory):
    td_outputfile = os.path.join(
        tddft_test_directory, "tddft_r1s50_gas_radical_anion.log"
    )
    return td_outputfile


# Gaussian cube files
@pytest.fixture()
def cube_test_directory(gaussian_test_directory):
    return os.path.join(gaussian_test_directory, "cubes")


@pytest.fixture()
def spin_cube_file(cube_test_directory):
    spin_cube_file = os.path.join(cube_test_directory, "n2_dens.cube")
    return spin_cube_file


@pytest.fixture()
def esp_cube_file(cube_test_directory):
    esp_cube_file = os.path.join(cube_test_directory, "n2_esp.cube")
    return esp_cube_file


# gaussian yaml files
@pytest.fixture()
def gaussian_yaml_settings_directory(gaussian_test_directory):
    return os.path.join(gaussian_test_directory, "project_yaml")


@pytest.fixture()
def gaussian_yaml_settings_defaults(gaussian_yaml_settings_directory):
    return os.path.join(gaussian_yaml_settings_directory, "defaults.yaml")


@pytest.fixture()
def gaussian_yaml_settings_gas_solv(gaussian_yaml_settings_directory):
    return os.path.join(gaussian_yaml_settings_directory, "gas_solv.yaml")


@pytest.fixture()
def gaussian_yaml_settings_gas_solv_project_name(
    gaussian_yaml_settings_directory,
):
    return os.path.join(gaussian_yaml_settings_directory, "gas_solv")


@pytest.fixture()
def gaussian_yaml_settings_solv(gaussian_yaml_settings_directory):
    return os.path.join(gaussian_yaml_settings_directory, "solv.yaml")


@pytest.fixture()
def gaussian_yaml_settings_qmmm(gaussian_yaml_settings_directory):
    return os.path.join(gaussian_yaml_settings_directory, "qmmm.yaml")


@pytest.fixture()
def gaussian_yaml_settings_qmmm_project_name(
    gaussian_yaml_settings_directory,
):
    return os.path.join(gaussian_yaml_settings_directory, "qmmm")


# gaussian written files
@pytest.fixture()
def gaussian_written_files_directory(gaussian_test_directory):
    return os.path.join(gaussian_test_directory, "written_files")


@pytest.fixture()
def gaussian_written_opt_file(gaussian_written_files_directory):
    return os.path.join(gaussian_written_files_directory, "gaussian_opt.com")


@pytest.fixture()
def gaussian_written_pm6_opt_file(gaussian_written_files_directory):
    return os.path.join(
        gaussian_written_files_directory, "gaussian_pm6_opt.com"
    )


@pytest.fixture()
def gaussian_written_opt_file_with_route(gaussian_written_files_directory):
    return os.path.join(
        gaussian_written_files_directory, "gaussian_opt_with_route.com"
    )


@pytest.fixture()
def gaussian_written_modred_file(gaussian_written_files_directory):
    return os.path.join(
        gaussian_written_files_directory, "gaussian_modred.com"
    )


@pytest.fixture()
def gaussian_written_scan_single_degree_of_freedom_file(
    gaussian_written_files_directory,
):
    return os.path.join(
        gaussian_written_files_directory,
        "gaussian_scan_single_degree_of_freedom.com",
    )


@pytest.fixture()
def gaussian_written_scan_multiple_degrees_of_freedom_file(
    gaussian_written_files_directory,
):
    return os.path.join(
        gaussian_written_files_directory,
        "gaussian_scan_multiple_degrees_of_freedom.com",
    )


@pytest.fixture()
def gaussian_written_scan_multiple_degrees_of_freedom_with_constraints_file(
    gaussian_written_files_directory,
):
    return os.path.join(
        gaussian_written_files_directory,
        "gaussian_scan_multiple_degrees_of_freedom_with_constraints.com",
    )


@pytest.fixture()
def gaussian_written_ts_file(gaussian_written_files_directory):
    return os.path.join(gaussian_written_files_directory, "gaussian_ts.com")


@pytest.fixture()
def gaussian_written_qmmm_file(gaussian_written_files_directory):
    return os.path.join(gaussian_written_files_directory, "gaussian_qmmm.com")


@pytest.fixture()
def gaussian_written_qmmm_log_file(gaussian_written_files_directory):
    return os.path.join(
        gaussian_written_files_directory, "gaussian_qmmm_from_log.com"
    )


@pytest.fixture()
def gaussian_written_ts_from_nhc_singlet_log_file(
    gaussian_written_files_directory,
):
    return os.path.join(
        gaussian_written_files_directory, "gaussian_ts_from_log.com"
    )


@pytest.fixture()
def gaussian_written_sp_from_nhc_singlet_log_with_solvent_file(
    gaussian_written_files_directory,
):
    return os.path.join(
        gaussian_written_files_directory,
        "gaussian_sp_from_log_with_solvent.com",
    )


@pytest.fixture()
def gaussian_written_sp_from_nhc_singlet_log_with_custom_solvent_file(
    gaussian_written_files_directory,
):
    return os.path.join(
        gaussian_written_files_directory,
        "gaussian_sp_from_log_with_custom_solvent.com",
    )


@pytest.fixture()
def gaussian_written_sp_from_nhc_singlet_log_with_custom_basis_file(
    gaussian_written_files_directory,
):
    return os.path.join(
        gaussian_written_files_directory,
        "gaussian_sp_from_log_with_custom_basis.com",
    )


@pytest.fixture()
def gaussian_written_sp_from_nhc_singlet_log_with_custom_basis_from_api_file(
    gaussian_written_files_directory,
):
    return os.path.join(
        gaussian_written_files_directory,
        "gaussian_sp_from_log_with_custom_basis_from_api.com",
    )


@pytest.fixture()
def gaussian_written_sp_from_nhc_singlet_log_with_custom_basis_from_api_file_v2(
    gaussian_written_files_directory,
):
    return os.path.join(
        gaussian_written_files_directory,
        "gaussian_sp_from_log_with_custom_basis_from_api_v2.com",
    )


@pytest.fixture()
def gaussian_modred_with_custom_basis_for_all_atoms_from_api(
    gaussian_written_files_directory,
):
    return os.path.join(
        gaussian_written_files_directory,
        "gaussian_modred_with_custom_basis_for_all_atoms_from_api.com",
    )


@pytest.fixture()
def gaussian_written_opt_from_graphite_2d_pbc_log(
    gaussian_written_files_directory,
):
    return os.path.join(
        gaussian_written_files_directory, "graphite_2d_opt_from_log.com"
    )


@pytest.fixture()
def qmmm_written_xyz_file(gaussian_written_files_directory):
    return os.path.join(gaussian_written_files_directory, "qmmm_written.xyz")


@pytest.fixture()
def qmmm_written_xyz_only_file(gaussian_written_files_directory):
    return os.path.join(
        gaussian_written_files_directory, "qmmm_written_xyz_only.xyz"
    )


# Gaussian folder for thermochemistry analysis
@pytest.fixture()
def gaussian_thermochem_test_directory(gaussian_test_directory):
    return os.path.join(gaussian_test_directory, "thermochem")


@pytest.fixture()
def gaussian_co2_pressure1p5_outfile(gaussian_thermochem_test_directory):
    gaussian_co2_pressure1p5_outfile = os.path.join(
        gaussian_thermochem_test_directory, "co2_pressure1p5.log"
    )
    return gaussian_co2_pressure1p5_outfile


@pytest.fixture()
def gaussian_co2_pressure3_outfile(gaussian_thermochem_test_directory):
    gaussian_co2_pressure3_outfile = os.path.join(
        gaussian_thermochem_test_directory, "co2_pressure3.log"
    )
    return gaussian_co2_pressure3_outfile


# Gaussian folder for boltzmann weighting
@pytest.fixture()
def gaussian_boltzmann_test_directory(gaussian_test_directory):
    return os.path.join(gaussian_test_directory, "boltzmann")


@pytest.fixture()
def gaussian_conformer1_outfile(gaussian_boltzmann_test_directory):
    gaussian_conformer1_outfile = os.path.join(
        gaussian_boltzmann_test_directory, "udc3_mCF3_monomer_c1.log"
    )
    return gaussian_conformer1_outfile


@pytest.fixture()
def gaussian_conformer2_outfile(gaussian_boltzmann_test_directory):
    gaussian_conformer2_outfile = os.path.join(
        gaussian_boltzmann_test_directory, "udc3_mCF3_monomer_c4.log"
    )
    return gaussian_conformer2_outfile


# text path and associated files
@pytest.fixture()
def text_directory(gaussian_test_directory):
    return os.path.join(gaussian_test_directory, "text")


@pytest.fixture()
def genecp_text_file_from_web(text_directory):
    return os.path.join(text_directory, "test_genecp.txt")


@pytest.fixture()
def gen_text_file_from_web(text_directory):
    return os.path.join(txt_path, "test_gen.txt")


@pytest.fixture()
def smd_TBME_solvent_parameters_text_file(txt_path):
    return os.path.join(txt_path, "smd_TBME.txt")


@pytest.fixture()
def Ni_def2tzvp_PCHOSi_svp_text_file(txt_path):
    return os.path.join(txt_path, "Ni_def2tzvp_PCHOSi_svp.txt")


############ Orca Fixtures ##################
# master orca test directory
@pytest.fixture()
def orca_test_directory(test_data_directory):
    return os.path.join(test_data_directory, "ORCATests")


# orca input files path and associated files
@pytest.fixture()
def inpfile_path(orca_test_directory):
    test_inpfile_path = os.path.join(orca_test_directory, "inputs")
    return os.path.abspath(test_inpfile_path)


# specific input files
@pytest.fixture()
def water_sp_input_path(inpfile_path):
    return os.path.join(inpfile_path, "water_sp.inp")


@pytest.fixture()
def water_opt_input_path(inpfile_path):
    return os.path.join(inpfile_path, "water_opt.inp")


@pytest.fixture()
def sdf_file(test_data_directory):
    return os.path.join(
        test_data_directory, "AtomsWrapperTest", "structure.sdf"
    )


# orca input files path and associated files
@pytest.fixture()
def orca_inputs_directory(orca_test_directory):
    orca_inputs_directory = os.path.join(orca_test_directory, "inputs")
    return os.path.abspath(orca_inputs_directory)


@pytest.fixture()
def orca_inputs_xyz_directory(orca_inputs_directory):
    """Returns the absolute path to the orca inputs that specifies xyz files."""
    orca_inputs_xyz_directory = os.path.join(orca_inputs_directory, "xyz")
    return os.path.abspath(orca_inputs_xyz_directory)


@pytest.fixture()
def orca_input_nebts_file(orca_inputs_xyz_directory):
    """Returns the absolute path to the orca input file for NEB with TS optimization."""
    return os.path.join(orca_inputs_xyz_directory, "neb_TS_rot1.inp")


@pytest.fixture()
def orca_input_nebts_reactant_xyz_file(orca_inputs_xyz_directory):
    """Returns the absolute path to the orca input file for NEB with TS optimization."""
    return os.path.join(orca_inputs_xyz_directory, "R-1a_opt.xyz")


@pytest.fixture()
def orca_input_nebts_product_xyz_file(orca_inputs_xyz_directory):
    """Returns the absolute path to the orca input file for NEB with TS optimization."""
    return os.path.join(orca_inputs_xyz_directory, "S-1a_opt.xyz")


@pytest.fixture()
def orca_input_nebts_ts_xyz_file(orca_inputs_xyz_directory):
    """Returns the absolute path to the orca input file for NEB with TS optimization."""
    return os.path.join(orca_inputs_xyz_directory, "TS_rot1.xyz")


@pytest.fixture()
def orca_dias_directory(orca_test_directory):
    orca_dias_directory = os.path.join(orca_test_directory, "dias")
    return os.path.abspath(orca_dias_directory)


@pytest.fixture()
def water_sp_gas_input_path(orca_inputs_directory):
    return os.path.join(orca_inputs_directory, "water_dlpno_ccsdt_sp.inp")


@pytest.fixture()
def water_sp_solv_input_path(orca_inputs_directory):
    return os.path.join(orca_inputs_directory, "water_dlpno_ccsdt_sp_solv.inp")


@pytest.fixture()
def orca_epr_solv(orca_inputs_directory):
    return os.path.join(orca_inputs_directory, "ORCA_Test_0829.inp")


@pytest.fixture()
def orca_faulty_solv(orca_inputs_directory):
    return os.path.join(orca_inputs_directory, "faulty_solv.inp")


@pytest.fixture()
def orca_qmmm_input_file(orca_inputs_directory):
    return os.path.join(orca_inputs_directory, "dna_qmmm.inp")


@pytest.fixture()
def orca_outputs_directory(orca_test_directory):
    orca_outputs_directory = os.path.join(orca_test_directory, "outputs")
    return os.path.abspath(orca_outputs_directory)


@pytest.fixture()
def water_sp_gas_path(orca_outputs_directory):
    return os.path.join(orca_outputs_directory, "water_dlpno_ccsdt_sp.out")


@pytest.fixture()
def water_sp_solv_path(orca_outputs_directory):
    return os.path.join(
        orca_outputs_directory, "water_dlpno_ccsdt_sp_solv.out"
    )


@pytest.fixture()
def water_output_gas_path(orca_outputs_directory):
    return os.path.join(orca_outputs_directory, "water_opt.out")


@pytest.fixture()
def orca_he_output_freq(orca_outputs_directory):
    return os.path.join(orca_outputs_directory, "He_freq.out")


@pytest.fixture()
def orca_co2_output(orca_outputs_directory):
    return os.path.join(orca_outputs_directory, "CO2.out")


@pytest.fixture()
def orca_sn2_ts_output(orca_outputs_directory):
    return os.path.join(orca_outputs_directory, "sn2_ts.out")


@pytest.fixture()
def dlpno_ccsdt_sp_full_print(orca_outputs_directory):
    return os.path.join(
        orca_outputs_directory, "dlpno_ccsdt_singlepoint_neutral_in_cpcm.out"
    )


@pytest.fixture()
def hirshfeld_full_print(orca_outputs_directory):
    return os.path.join(
        orca_outputs_directory, "udc3_ts1_c15_sp_hirshfeld.out"
    )


@pytest.fixture()
def water_engrad_path(orca_outputs_directory):
    return os.path.join(orca_outputs_directory, "water_opt.engrad")


@pytest.fixture()
def orca_fixed_atoms(orca_outputs_directory):
    return os.path.join(orca_outputs_directory, "phenol_fixed_atoms.out")


@pytest.fixture()
def orca_fixed_bonds_and_angles(orca_outputs_directory):
    return os.path.join(
        orca_outputs_directory, "phenol_fixed_bond_and_angles.out"
    )


@pytest.fixture()
def orca_fixed_dihedral(orca_outputs_directory):
    return os.path.join(
        orca_outputs_directory, "phenylalanine_fixed_dihedral.out"
    )


@pytest.fixture()
def orca_two_layer_qmmmm_output_file(orca_outputs_directory):
    return os.path.join(orca_outputs_directory, "methanol_ethane_qmmm.out")


@pytest.fixture()
def orca_errors_directory(orca_test_directory):
    orca_errors_directory = os.path.join(orca_test_directory, "error_files")
    return os.path.abspath(orca_errors_directory)


@pytest.fixture()
def gtoint_errfile(orca_errors_directory):
    return os.path.join(orca_errors_directory, "GTOInt_error.out")


# orca written files
@pytest.fixture()
def orca_written_files_directory(orca_test_directory):
    orca_written_files = os.path.join(orca_test_directory, "written_files")
    return orca_written_files


@pytest.fixture()
def orca_written_opt_file(orca_written_files_directory):
    return os.path.join(orca_written_files_directory, "orca_opt.inp")


@pytest.fixture()
def orca_written_opt_file_with_route(orca_written_files_directory):
    return os.path.join(
        orca_written_files_directory, "orca_opt_with_route.inp"
    )


@pytest.fixture()
def orca_written_modred_file(orca_written_files_directory):
    return os.path.join(orca_written_files_directory, "orca_modred.inp")


@pytest.fixture()
def orca_written_scan_single_degree_of_freedom_file(
    orca_written_files_directory,
):
    return os.path.join(
        orca_written_files_directory, "orca_scan_single_degree_of_freedom.inp"
    )


@pytest.fixture()
def orca_written_scan_multiple_degrees_of_freedom_file(
    orca_written_files_directory,
):
    return os.path.join(
        orca_written_files_directory,
        "orca_scan_multiple_degrees_of_freedom.inp",
    )


@pytest.fixture()
def orca_written_scan_multiple_degrees_of_freedom_with_constraints_file(
    orca_written_files_directory,
):
    return os.path.join(
        orca_written_files_directory,
        "orca_scan_multiple_degrees_of_freedom_with_constraints.inp",
    )


@pytest.fixture()
def orca_written_ts_file(orca_written_files_directory):
    return os.path.join(orca_written_files_directory, "orca_ts.inp")


@pytest.fixture()
def orca_written_ts_from_nhc_singlet_log_file(orca_written_files_directory):
    return os.path.join(orca_written_files_directory, "orca_ts_from_log.inp")


@pytest.fixture()
def orca_written_sp_from_nhc_singlet_log_with_solvent_file(
    orca_written_files_directory,
):
    return os.path.join(
        orca_written_files_directory, "orca_sp_from_log_with_solvent.inp"
    )


@pytest.fixture()
def orca_written_he_monoatomic_opt_file(orca_written_files_directory):
    return os.path.join(
        orca_written_files_directory, "orca_he_monoatomic_opt.inp"
    )


# orca yaml files
@pytest.fixture()
def orca_yaml_settings_directory(orca_test_directory):
    return os.path.join(orca_test_directory, "project_yaml")


@pytest.fixture()
def orca_yaml_settings_defaults(orca_yaml_settings_directory):
    return os.path.join(orca_yaml_settings_directory, "defaults.yaml")


@pytest.fixture()
def orca_yaml_settings_gas_solv(orca_yaml_settings_directory):
    return os.path.join(orca_yaml_settings_directory, "gas_solv.yaml")


@pytest.fixture()
def orca_yaml_settings_solv(orca_yaml_settings_directory):
    return os.path.join(orca_yaml_settings_directory, "solv.yaml")


@pytest.fixture()
def orca_yaml_settings_gas_solv_project_name(orca_yaml_settings_directory):
    return os.path.join(orca_yaml_settings_directory, "gas_solv")


@pytest.fixture()
def orca_yaml_settings_solv_project_name(orca_yaml_settings_directory):
    return os.path.join(orca_yaml_settings_directory, "solv")


@pytest.fixture()
def orca_yaml_settings_orca_project_name(orca_yaml_settings_directory):
    return os.path.join(orca_yaml_settings_directory, "orca")


# test for structure.py
@pytest.fixture()
def structure_test_directory(test_data_directory):
    return os.path.join(test_data_directory, "StructuresTests")


@pytest.fixture()
def xyz_directory(structure_test_directory):
    return os.path.join(structure_test_directory, "xyz")


@pytest.fixture()
def single_molecule_xyz_file(xyz_directory):
    return os.path.join(xyz_directory, "crest_best.xyz")


@pytest.fixture()
def multiple_molecules_xyz_file(xyz_directory):
    return os.path.join(xyz_directory, "crest_conformers.xyz")


@pytest.fixture()
def xtb_optimized_xyz_file(xyz_directory):
    return os.path.join(xyz_directory, "ts_xtbopt.xyz")


@pytest.fixture()
def chemsmart_generated_xyz_file(xyz_directory):
    return os.path.join(xyz_directory, "frozen_coordinates_opt.xyz")


@pytest.fixture()
def extended_xyz_file(xyz_directory):
    return os.path.join(xyz_directory, "crystal.extxyz")


@pytest.fixture()
def utils_test_directory(test_data_directory):
    return os.path.join(test_data_directory, "YAMLTests")


@pytest.fixture()
def server_yaml_file(utils_test_directory):
    return os.path.join(utils_test_directory, "server.yaml")


### Server and JobRunner fixtures


@pytest.fixture()
def pbs_server(server_yaml_file):
    return Server.from_yaml(server_yaml_file)


@pytest.fixture()
def gaussian_jobrunner_no_scratch(pbs_server):
    return FakeGaussianJobRunner(server=pbs_server, scratch=False, fake=True)


@pytest.fixture()
def gaussian_jobrunner_scratch(tmpdir, pbs_server):
    return FakeGaussianJobRunner(
        scratch_dir=tmpdir, server=pbs_server, scratch=True, fake=True
    )


@pytest.fixture()
def orca_jobrunner_no_scratch(pbs_server):
    return FakeORCAJobRunner(server=pbs_server, scratch=False, fake=True)


@pytest.fixture()
def orca_jobrunner_scratch(tmpdir, pbs_server):
    return FakeORCAJobRunner(
        scratch_dir=tmpdir, server=pbs_server, scratch=True, fake=True
    )


@pytest.fixture()
def pymol_visualization_jobrunner(pbs_server):
    return PyMOLVisualizationJobRunner(server=pbs_server, scratch=False)


@pytest.fixture()
def pymol_movie_jobrunner(pbs_server):
    return PyMOLMovieJobRunner(server=pbs_server, scratch=False)


@pytest.fixture()
def nciplot_jobrunner_no_scratch(pbs_server):
    return FakeNCIPLOTJobRunner(server=pbs_server, scratch=False, fake=True)


@pytest.fixture()
def nciplot_jobrunner_scratch(tmpdir, pbs_server):
    return FakeNCIPLOTJobRunner(
        scratch_dir=tmpdir, server=pbs_server, scratch=True, fake=True
    )


@pytest.fixture()
def pymol_align_jobrunner(pbs_server):
    return PyMOLAlignJobRunner(server=pbs_server, scratch=False)


@pytest.fixture()
def pymol_ircmovie_jobrunner(pbs_server):
    return PyMOLIRCMovieJobRunner(server=pbs_server, scratch=False)


@pytest.fixture()
def pymol_mo_jobrunner(pbs_server):
    return PyMOLMOJobRunner(server=pbs_server, scratch=False)


## conformers for testing
@pytest.fixture()
def methanol_molecules():
    # molecules for testing
    # methanol
    methanol = Molecule.from_pubchem(identifier="CO")
    # f = open("methanol.xyz", "w")
    # methanol.write_coordinates(f)

    # rotated methanol
    ase_atoms = methanol.to_ase()
    ase_atoms.rotate(90, [0, 0, 1])
    methanol_rot1 = Molecule.from_ase_atoms(ase_atoms)

    ase_atoms = methanol.to_ase()
    ase_atoms.rotate(20, [1, 1, 1])
    methanol_rot2 = Molecule.from_ase_atoms(ase_atoms)

    methanol_molecules = [methanol, methanol_rot1, methanol_rot2]

    return methanol_molecules


@pytest.fixture()
def constrained_atoms():
    """Fixture to create a simple Ar2 dimer with constraints."""
    from ase import Atoms
    from ase.calculators.lj import LennardJones
    from ase.constraints import FixAtoms, FixBondLength

    # Simple Ar2 dimer with a reasonable separation
    r0 = 3.5  # Å
    atoms = Atoms(
        "Ar2", positions=[(0.0, 0.0, 0.0), (r0, 0.0, 0.0)], pbc=False
    )

    # Light-weight calculator for tests
    atoms.calc = LennardJones()  # defaults are fine for unit tests

    # Constraints:
    #  - Fix the first atom in space
    #  - Keep the Ar–Ar bond length fixed at its initial value
    constraints = [
        FixAtoms(indices=[0]),
        FixBondLength(0, 1),
    ]
    # set the constraints on the Atoms object
    atoms.set_constraint(constraint=constraints)

    # set velocity
    atoms.set_velocities([[0, 0, 0], [0, 0, 0]])  # Set zero velocities

    return atoms


@pytest.fixture()
def methanol_and_ethanol():
    # molecules for testing
    # methanol
    methanol = Molecule.from_pubchem(identifier="CO")

    # ethanol
    ethanol = Molecule.from_pubchem(identifier="CCO")

    methanol_and_ethanol = [methanol, ethanol]
    return methanol_and_ethanol


@pytest.fixture()
def conformers_from_rdkit():
    """Generate multiple conformers for a complex molecule using RDKit."""
    smiles = "O=C([O-])CCn1c(=O)c(=O)[nH]c2cc([N+](=O)[O-])c(-n3ccc(C=NOCc4ccccc4)c3)cc21"
    mol = Chem.MolFromSmiles(smiles)
    mol = Chem.AddHs(mol)

    # Generate 3D conformers
    ps = rdDistGeom.ETKDGv3()
    ps.randomSeed = 0xD06F00D
    ps.numThreads = 10
    conf_ids = rdDistGeom.EmbedMultipleConfs(mol, numConfs=300, params=ps)

    # Ensure each conformer is extracted into its own unique RDKit Mol object
    conformers = []
    for conf_id in conf_ids:
        single_conf_mol = Chem.Mol(mol)  # Copy molecule structure
        single_conf_mol.RemoveAllConformers()  # Remove all existing conformers
        single_conf_mol.AddConformer(
            mol.GetConformer(conf_id), assignId=True
        )  # Add only this conformer
        conformers.append(single_conf_mol)

    # Verify that each conformer contains exactly one conformer
    for conf in conformers:
        assert (
            conf.GetNumConformers() == 1
        ), "Each conformer should contain exactly one conformer."

    # Convert to Molecule instances
    conformers_from_rdkit = [
        Molecule.from_rdkit_mol(conf) for conf in conformers
    ]

    return conformers_from_rdkit


@pytest.fixture()
def io_test_directory(test_data_directory):
    return os.path.join(test_data_directory, "IOTests")


@pytest.fixture()
def excel_file(io_test_directory):
    return os.path.join(io_test_directory, "test.xlsx")


@pytest.fixture()
def constrained_pbc_db_file(io_test_directory):
    """Fixture of a .db file containing constrained PBC database
    from heterogeneous catalysis."""
    return os.path.join(
        io_test_directory, "heterogenous_pbc_constraints_5images.db"
    )


## fixtures for mixins
@pytest.fixture()
def temp_text_file():
    with tempfile.NamedTemporaryFile("w+", delete=False) as tmp:
        tmp.write("Line1\nLine2\n")
        tmp_name = tmp.name
    yield tmp_name
    os.remove(tmp_name)


@pytest.fixture()
def dummy_yaml_file():
    class DummyYAMLFile:
        def __init__(self):
            self.filename = "dummy.yaml"
            self.content_lines_string = yaml.dump(
                {"key1": "value1", "key2": "value2"}
            )

        @property
        def yaml_contents_dict(self):
            return yaml.safe_load(self.content_lines_string)

        @property
        def yaml_contents_keys(self):
            return self.yaml_contents_dict.keys()

        @property
        def yaml_contents_values(self):
            return self.yaml_contents_dict.values()

        def yaml_contents_by_key(self, key):
            return self.yaml_contents_dict.get(key)

    return DummyYAMLFile()


@pytest.fixture()
def temp_folder_with_files():
    with tempfile.TemporaryDirectory() as tmpdir:
        file1 = os.path.join(tmpdir, "test1.txt")
        file2 = os.path.join(tmpdir, "test2.log")
        with open(file1, "w") as f:
            f.write("Test file 1")
        with open(file2, "w") as f:
            f.write("Test file 2")
        yield tmpdir, file1, file2


# pytest fixtures for Popen
@pytest.fixture()
def mock_popen(mocker):
    """Fixture to mock subprocess.Popen."""
    return mocker.patch("subprocess.Popen")


@pytest.fixture(scope="session")
def session_mocker(pytestconfig):
    """Session-scoped mocker fixture for patching during the test session."""
    from unittest.mock import MagicMock

    mocker = MockerFixture(pytestconfig)
    mock = MagicMock()
    mocker.patch = mock.patch
    mocker.patch.object = mock.patch.object
    yield mocker
    mocker.resetall()


@pytest.fixture(scope="session")
def tests_logger():
    """Fixture to configure the root logger for tests."""
    logger = logging.getLogger()  # Root logger
    logger.setLevel(logging.INFO)
    logger.handlers = []  # Clear handlers to avoid conflicts
    logger.propagate = True
    # Set environment variable to signal test mode
    os.environ["TEST_MODE"] = "1"
    yield logger
    # Clean up
    logger.handlers = []
    os.environ.pop("TEST_MODE", None)


# Use built-in caplog fixture for capturing log messages
@pytest.fixture()
def capture_log(caplog):
    """
    Fixture to capture log messages.

    Captures messages from the root logger at DEBUG level by default.
    """
    caplog.set_level(logging.DEBUG, logger="")  # "" for root logger
    return caplog<|MERGE_RESOLUTION|>--- conflicted
+++ resolved
@@ -305,21 +305,13 @@
 
 
 @pytest.fixture()
-<<<<<<< HEAD
-def gaussian_link_outfile(gaussian_outputs_test_directory):
-    gaussian_link_outfile = os.path.join(
-        gaussian_outputs_test_directory, "intervening_n_Ap_A.log"
-=======
 def gaussian_link_sp_outfile(gaussian_outputs_test_directory):
     gaussian_link_outfile = os.path.join(
         gaussian_outputs_test_directory, "dna_link_sp.log"
->>>>>>> ea0e125a
     )
     return gaussian_link_outfile
 
 
-<<<<<<< HEAD
-=======
 @pytest.fixture()
 def gaussian_link_opt_outfile(gaussian_outputs_test_directory):
     gaussian_link_opt_outfile = os.path.join(
@@ -338,7 +330,6 @@
     return gaussian_link_failed_outfile
 
 
->>>>>>> ea0e125a
 # Gaussian output files for genecp
 @pytest.fixture()
 def gaussian_ts_genecp_outfile(gaussian_outputs_test_directory):
