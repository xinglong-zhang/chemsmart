import logging
import os
import tempfile

import pytest
import rdkit.Chem.rdDistGeom as rdDistGeom
import yaml
from pytest_mock import MockerFixture
from rdkit import Chem

from chemsmart.io.molecules.structure import Molecule
from chemsmart.jobs.gaussian.runner import FakeGaussianJobRunner
from chemsmart.jobs.mol.runner import (
    PyMOLMovieJobRunner,
    PyMOLVisualizationJobRunner,
)
from chemsmart.jobs.orca.runner import FakeORCAJobRunner
from chemsmart.settings.server import Server

# each test runs on cwd to its temp dir
# @pytest.fixture(autouse=True)
# def go_to_tmpdir(request):
#     # Get the fixture dynamically by its name.
#     tmpdir = request.getfixturevalue("tmpdir")
#     # ensure local test created packages can be imported
#     sys.path.insert(0, str(tmpdir))
#     # Chdir only for the duration of the test.
#     with tmpdir.as_cwd():
#         yield


############ Gaussian Fixtures ##################
@pytest.fixture()
def test_data_directory():
    current_directory = os.path.dirname(os.path.abspath(__file__))
    return os.path.abspath(os.path.join(current_directory, "data"))


# master gaussian test directory
@pytest.fixture()
def gaussian_test_directory(test_data_directory):
    return os.path.join(test_data_directory, "GaussianTests")


# Gaussian output file from outputs folder
@pytest.fixture()
def outputs_test_directory(gaussian_test_directory):
    return os.path.join(gaussian_test_directory, "outputs")


@pytest.fixture()
def wbi_outputfile(outputs_test_directory):
    wbi_outputfile = os.path.join(
        outputs_test_directory, "TS_5coord_XIII_wbi.log"
    )
    return wbi_outputfile


# Gaussian input files
@pytest.fixture()
def gaussian_inputs_test_directory(gaussian_test_directory):
    return os.path.join(gaussian_test_directory, "inputs")


@pytest.fixture()
def gaussian_opt_inputfile(gaussian_inputs_test_directory):
    gaussian_opt_input = os.path.join(
        gaussian_inputs_test_directory, "model_opt_input.com"
    )
    return gaussian_opt_input


@pytest.fixture()
def gaussian_frozen_opt_inputfile(gaussian_inputs_test_directory):
    gaussian_frozen_opt_inputfile = os.path.join(
        gaussian_inputs_test_directory, "frozen_coordinates_opt.com"
    )
    return gaussian_frozen_opt_inputfile


@pytest.fixture()
def gaussian_modred_inputfile(gaussian_inputs_test_directory):
    gaussian_modred_inputfile = os.path.join(
        gaussian_inputs_test_directory, "model_modred_input.com"
    )
    return gaussian_modred_inputfile


@pytest.fixture()
def gaussian_scan_inputfile(gaussian_inputs_test_directory):
    gaussian_scan_inputfile = os.path.join(
        gaussian_inputs_test_directory, "model_scan_input.com"
    )
    return gaussian_scan_inputfile


@pytest.fixture()
def hf_com_filepath(gaussian_inputs_test_directory):
    return os.path.join(gaussian_inputs_test_directory, "hf.com")


# Gaussian input files for genecp
@pytest.fixture()
def gaussian_inputs_genecp_directory(gaussian_inputs_test_directory):
    return os.path.join(gaussian_inputs_test_directory, "genecp")


@pytest.fixture()
def gaussian_opt_genecp_inputfile(gaussian_inputs_genecp_directory):
    gaussian_opt_genecp_input = os.path.join(
        gaussian_inputs_genecp_directory, "opt_genecp.com"
    )
    return gaussian_opt_genecp_input


@pytest.fixture()
def modred_gen_inputfile(gaussian_inputs_genecp_directory):
    return os.path.join(gaussian_inputs_genecp_directory, "modred_gen.com")


@pytest.fixture()
def modred_genecp_inputfile(gaussian_inputs_genecp_directory):
    return os.path.join(gaussian_inputs_genecp_directory, "modred_genecp.com")


@pytest.fixture()
def modred_genecp_custom_solvent_inputfile(gaussian_inputs_genecp_directory):
    return os.path.join(
        gaussian_inputs_genecp_directory, "modred_genecp_custom_solvent.com"
    )


@pytest.fixture()
def gaussian_qmmm_input_test_directory(gaussian_inputs_test_directory):
    return os.path.join(gaussian_inputs_test_directory, "qmmm")


@pytest.fixture()
def gaussian_qmmm_inputfile_2layer(gaussian_qmmm_input_test_directory):
    return os.path.join(gaussian_qmmm_input_test_directory, "CH3CH3.com")


@pytest.fixture()
def gaussian_qmmm_inputfile_3layer(gaussian_qmmm_input_test_directory):
    return os.path.join(gaussian_qmmm_input_test_directory, "CH3COOH.com")


# Gaussian output files
@pytest.fixture()
def gaussian_outputs_test_directory(gaussian_test_directory):
    return os.path.join(gaussian_test_directory, "outputs")


@pytest.fixture()
def gaussian_singlet_opt_outfile(gaussian_outputs_test_directory):
    gaussian_singlet_opt_output = os.path.join(
        gaussian_outputs_test_directory, "nhc_neutral_singlet.log"
    )
    return gaussian_singlet_opt_output


@pytest.fixture()
def gaussian_triplet_opt_outfile(gaussian_outputs_test_directory):
    gaussian_triplet_opt_outfile = os.path.join(
        gaussian_outputs_test_directory, "iron_neutral_triplet.log"
    )
    return gaussian_triplet_opt_outfile


@pytest.fixture()
def gaussian_quintet_opt_outfile(gaussian_outputs_test_directory):
    gaussian_quintet_opt_outfile = os.path.join(
        gaussian_outputs_test_directory, "iron_neutral_quintet.log"
    )
    return gaussian_quintet_opt_outfile


# Gaussian output files for genecp
@pytest.fixture()
def gaussian_ts_genecp_outfile(gaussian_outputs_test_directory):
    gaussian_ts_genecp_output = os.path.join(
        gaussian_outputs_test_directory, "pd_genecp_ts.log"
    )
    return gaussian_ts_genecp_output


# Gaussian output file for frozen coordinates
@pytest.fixture()
def gaussian_frozen_opt_outfile(gaussian_outputs_test_directory):
    gaussian_frozen_opt_outfile = os.path.join(
        gaussian_outputs_test_directory, "frozen_coordinates_opt.log"
    )
    return gaussian_frozen_opt_outfile


# Gaussian output file for modred
@pytest.fixture()
def gaussian_failed_modred_outfile(gaussian_outputs_test_directory):
    gaussian_modred_outfile = os.path.join(
        gaussian_outputs_test_directory, "cage_free_failed_modred.log"
    )
    return gaussian_modred_outfile


# Gaussian output for scan
@pytest.fixture()
def gaussian_failed_scan_outfile(gaussian_outputs_test_directory):
    gaussian_scan_outfile = os.path.join(
        gaussian_outputs_test_directory, "cationic_failed_scan.log"
    )
    return gaussian_scan_outfile


# Gaussian output file for Hirshfeld charges
@pytest.fixture()
def gaussian_hirshfeld_outfile(gaussian_outputs_test_directory):
    gaussian_hirshfeld_outfile = os.path.join(
        gaussian_outputs_test_directory,
        "oxetane_hirshfeld_sp_smd_n_n-DiMethylFormamide.log",
    )
    return gaussian_hirshfeld_outfile


@pytest.fixture()
def gaussian_rc_hirshfeld_outfile(gaussian_outputs_test_directory):
    gaussian_hirshfeld_outfile = os.path.join(
        gaussian_outputs_test_directory,
        "oxetane_rc_hirshfeld_sp_smd_n_n-DiMethylFormamide.log",
    )
    return gaussian_hirshfeld_outfile


@pytest.fixture()
def gaussian_ozone_opt_outfile(gaussian_outputs_test_directory):
    gaussian_ozone_opt_outfile = os.path.join(
        gaussian_outputs_test_directory, "ozone.log"
    )
    return gaussian_ozone_opt_outfile


@pytest.fixture()
def gaussian_co2_opt_outfile(gaussian_outputs_test_directory):
    gaussian_co2_opt_outfile = os.path.join(
        gaussian_outputs_test_directory, "co2.log"
    )
    return gaussian_co2_opt_outfile


@pytest.fixture()
def gaussian_he_opt_outfile(gaussian_outputs_test_directory):
    gaussian_he_opt_outfile = os.path.join(
        gaussian_outputs_test_directory, "he.log"
    )
    return gaussian_he_opt_outfile


@pytest.fixture()
def gaussian_acetone_opt_outfile(gaussian_outputs_test_directory):
    gaussian_acetone_opt_outfile = os.path.join(
        gaussian_outputs_test_directory, "acetone.log"
    )
    return gaussian_acetone_opt_outfile


@pytest.fixture()
def gaussian_benzene_opt_outfile(gaussian_outputs_test_directory):
    gaussian_benzene_opt_outfile = os.path.join(
        gaussian_outputs_test_directory, "benzene.log"
    )
    return gaussian_benzene_opt_outfile


# Gaussian output file for MP2 calculations
@pytest.fixture()
def gaussian_mp2_outputfile(gaussian_outputs_test_directory):
    gaussian_mp2_outfile = os.path.join(
        gaussian_outputs_test_directory, "water_mp2.log"
    )
    return gaussian_mp2_outfile


# Gaussian output file for (failed) ONIOM calculations
@pytest.fixture()
def gaussian_oniom_outputfile(gaussian_outputs_test_directory):
    gaussian_oniom_outfile = os.path.join(
        gaussian_outputs_test_directory, "failed_oniom_b3lypd3_in_uff.log"
    )
    return gaussian_oniom_outfile


# Gaussian pbc input files
@pytest.fixture()
def gaussian_pbc_test_directory(gaussian_test_directory):
    return os.path.join(gaussian_test_directory, "pbc")


@pytest.fixture()
def gaussian_pbc_inputs_test_directory(gaussian_pbc_test_directory):
    return os.path.join(gaussian_pbc_test_directory, "com")


@pytest.fixture()
def gaussian_pbc_1d_inputfile(gaussian_pbc_inputs_test_directory):
    gaussian_pbc_1d_inputfile = os.path.join(
        gaussian_pbc_inputs_test_directory, "neoprene_1d.com"
    )
    return gaussian_pbc_1d_inputfile


# Gaussian PBC output files
@pytest.fixture()
def gaussian_pbc_outputs_test_directory(gaussian_pbc_test_directory):
    return os.path.join(gaussian_pbc_test_directory, "log")


@pytest.fixture()
def gaussian_pbc_2d_outputfile(gaussian_pbc_outputs_test_directory):
    gaussian_pbc_2d_outputfile = os.path.join(
        gaussian_pbc_outputs_test_directory, "graphite_2d_opt.log"
    )
    return gaussian_pbc_2d_outputfile


@pytest.fixture()
def gaussian_pbc_3d_outputfile(gaussian_pbc_outputs_test_directory):
    gaussian_pbc_3d_outputfile = os.path.join(
        gaussian_pbc_outputs_test_directory, "gallium_arsenide_3d.log"
    )
    return gaussian_pbc_3d_outputfile


# text path and associated files
@pytest.fixture()
def txt_path(gaussian_test_directory):
    test_txt_path = os.path.join(gaussian_test_directory, "text")
    return os.path.abspath(test_txt_path)


@pytest.fixture()
def reference_genecp_txt_file_from_api(txt_path):
    return os.path.join(txt_path, "genecp_txt_from_api.txt")


@pytest.fixture()
def genecp_txt_file_from_web(txt_path):
    return os.path.join(txt_path, "test_genecp.txt")


@pytest.fixture()
def gen_txt_file_from_web(txt_path):
    return os.path.join(txt_path, "test_gen.txt")


@pytest.fixture()
def smd_TBME_solvent_parameters_txt_file(txt_path):
    return os.path.join(txt_path, "smd_TBME.txt")


@pytest.fixture()
def Ni_def2tzvp_PCHOSi_svp_txt_file(txt_path):
    return os.path.join(txt_path, "Ni_def2tzvp_PCHOSi_svp.txt")


# Gaussian output file from TDDFT
@pytest.fixture()
def tddft_test_directory(gaussian_test_directory):
    return os.path.join(gaussian_test_directory, "tddft")


@pytest.fixture()
def td_outputfile(tddft_test_directory):
    td_outputfile = os.path.join(
        tddft_test_directory, "tddft_r1s50_gas_radical_anion.log"
    )
    return td_outputfile


# Gaussian cube files
@pytest.fixture()
def cube_test_directory(gaussian_test_directory):
    return os.path.join(gaussian_test_directory, "cubes")


@pytest.fixture()
def spin_cube_file(cube_test_directory):
    spin_cube_file = os.path.join(cube_test_directory, "n2_dens.cube")
    return spin_cube_file


@pytest.fixture()
def esp_cube_file(cube_test_directory):
    esp_cube_file = os.path.join(cube_test_directory, "n2_esp.cube")
    return esp_cube_file


# gaussian yaml files
@pytest.fixture()
def gaussian_yaml_settings_directory(gaussian_test_directory):
    return os.path.join(gaussian_test_directory, "project_yaml")


@pytest.fixture()
def gaussian_yaml_settings_defaults(gaussian_yaml_settings_directory):
    return os.path.join(gaussian_yaml_settings_directory, "defaults.yaml")


@pytest.fixture()
def gaussian_yaml_settings_gas_solv(gaussian_yaml_settings_directory):
    return os.path.join(gaussian_yaml_settings_directory, "gas_solv.yaml")


@pytest.fixture()
def gaussian_yaml_settings_gas_solv_project_name(
    gaussian_yaml_settings_directory,
):
    return os.path.join(gaussian_yaml_settings_directory, "gas_solv")


@pytest.fixture()
def gaussian_yaml_settings_solv(gaussian_yaml_settings_directory):
    return os.path.join(gaussian_yaml_settings_directory, "solv.yaml")


# gaussian written files
@pytest.fixture()
def gaussian_written_files_directory(gaussian_test_directory):
    return os.path.join(gaussian_test_directory, "written_files")


@pytest.fixture()
def gaussian_written_opt_file(gaussian_written_files_directory):
    return os.path.join(gaussian_written_files_directory, "gaussian_opt.com")


@pytest.fixture()
def gaussian_written_opt_file_with_route(gaussian_written_files_directory):
    return os.path.join(
        gaussian_written_files_directory, "gaussian_opt_with_route.com"
    )


@pytest.fixture()
def gaussian_written_modred_file(gaussian_written_files_directory):
    return os.path.join(
        gaussian_written_files_directory, "gaussian_modred.com"
    )


@pytest.fixture()
def gaussian_written_scan_file(gaussian_written_files_directory):
    return os.path.join(gaussian_written_files_directory, "gaussian_scan.com")


@pytest.fixture()
def gaussian_written_ts_file(gaussian_written_files_directory):
    return os.path.join(gaussian_written_files_directory, "gaussian_ts.com")


@pytest.fixture()
def gaussian_written_ts_from_nhc_singlet_log_file(
    gaussian_written_files_directory,
):
    return os.path.join(
        gaussian_written_files_directory, "gaussian_ts_from_log.com"
    )


@pytest.fixture()
def gaussian_written_sp_from_nhc_singlet_log_with_solvent_file(
    gaussian_written_files_directory,
):
    return os.path.join(
        gaussian_written_files_directory,
        "gaussian_sp_from_log_with_solvent.com",
    )


@pytest.fixture()
def gaussian_written_sp_from_nhc_singlet_log_with_custom_solvent_file(
    gaussian_written_files_directory,
):
    return os.path.join(
        gaussian_written_files_directory,
        "gaussian_sp_from_log_with_custom_solvent.com",
    )


@pytest.fixture()
def gaussian_written_sp_from_nhc_singlet_log_with_custom_basis_file(
    gaussian_written_files_directory,
):
    return os.path.join(
        gaussian_written_files_directory,
        "gaussian_sp_from_log_with_custom_basis.com",
    )


@pytest.fixture()
def gaussian_written_sp_from_nhc_singlet_log_with_custom_basis_from_api_file(
    gaussian_written_files_directory,
):
    return os.path.join(
        gaussian_written_files_directory,
        "gaussian_sp_from_log_with_custom_basis_from_api.com",
    )


@pytest.fixture()
def gaussian_written_sp_from_nhc_singlet_log_with_custom_basis_from_api_file_v2(
    gaussian_written_files_directory,
):
    return os.path.join(
        gaussian_written_files_directory,
        "gaussian_sp_from_log_with_custom_basis_from_api_v2.com",
    )


@pytest.fixture()
def gaussian_modred_with_custom_basis_for_all_atoms_from_api(
    gaussian_written_files_directory,
):
    return os.path.join(
        gaussian_written_files_directory,
        "gaussian_modred_with_custom_basis_for_all_atoms_from_api.com",
    )


@pytest.fixture()
def gaussian_written_opt_from_graphite_2d_pbc_log(
    gaussian_written_files_directory,
):
    return os.path.join(
        gaussian_written_files_directory, "graphite_2d_opt_from_log.com"
    )


@pytest.fixture()
def qmmm_written_xyz_file(gaussian_written_files_directory):
    return os.path.join(gaussian_written_files_directory, "qmmm_written.xyz")


@pytest.fixture()
def qmmm_written_xyz_only_file(gaussian_written_files_directory):
    return os.path.join(
        gaussian_written_files_directory, "qmmm_written_xyz_only.xyz"
    )


# text path and associated files
@pytest.fixture()
def text_directory(gaussian_test_directory):
    return os.path.join(gaussian_test_directory, "text")


@pytest.fixture()
def genecp_text_file_from_web(text_directory):
    return os.path.join(text_directory, "test_genecp.txt")


@pytest.fixture()
def gen_text_file_from_web(text_directory):
    return os.path.join(txt_path, "test_gen.txt")


@pytest.fixture()
def smd_TBME_solvent_parameters_text_file(txt_path):
    return os.path.join(txt_path, "smd_TBME.txt")


@pytest.fixture()
def Ni_def2tzvp_PCHOSi_svp_text_file(txt_path):
    return os.path.join(txt_path, "Ni_def2tzvp_PCHOSi_svp.txt")


############ Orca Fixtures ##################
# master orca test directory
@pytest.fixture()
def orca_test_directory(test_data_directory):
    return os.path.join(test_data_directory, "ORCATests")


# orca input files path and associated files
@pytest.fixture()
def inpfile_path(orca_test_directory):
    test_inpfile_path = os.path.join(orca_test_directory, "inputs")
    return os.path.abspath(test_inpfile_path)


# specific input files
@pytest.fixture()
def water_sp_input_path(inpfile_path):
    return os.path.join(inpfile_path, "water_sp.inp")


@pytest.fixture()
def water_opt_input_path(inpfile_path):
    return os.path.join(inpfile_path, "water_opt.inp")


@pytest.fixture()
def sdf_file(test_data_directory):
    return os.path.join(
        test_data_directory, "AtomsWrapperTest", "structure.sdf"
    )


# orca input files path and associated files
@pytest.fixture()
def orca_inputs_directory(orca_test_directory):
    orca_inputs_directory = os.path.join(orca_test_directory, "inputs")
    return os.path.abspath(orca_inputs_directory)


@pytest.fixture()
def orca_dias_directory(orca_test_directory):
    orca_dias_directory = os.path.join(orca_test_directory, "dias")
    return os.path.abspath(orca_dias_directory)


@pytest.fixture()
def water_sp_gas_input_path(orca_inputs_directory):
    return os.path.join(orca_inputs_directory, "water_dlpno_ccsdt_sp.inp")


@pytest.fixture()
def water_sp_solv_input_path(orca_inputs_directory):
    return os.path.join(orca_inputs_directory, "water_dlpno_ccsdt_sp_solv.inp")


@pytest.fixture()
def orca_epr_solv(orca_inputs_directory):
    return os.path.join(orca_inputs_directory, "ORCA_Test_0829.inp")


@pytest.fixture()
def orca_faulty_solv(orca_inputs_directory):
    return os.path.join(orca_inputs_directory, "faulty_solv.inp")


@pytest.fixture()
def orca_outputs_directory(orca_test_directory):
    orca_outputs_directory = os.path.join(orca_test_directory, "outputs")
    return os.path.abspath(orca_outputs_directory)


@pytest.fixture()
def water_sp_gas_path(orca_outputs_directory):
    return os.path.join(orca_outputs_directory, "water_dlpno_ccsdt_sp.out")


@pytest.fixture()
def water_sp_solv_path(orca_outputs_directory):
    return os.path.join(
        orca_outputs_directory, "water_dlpno_ccsdt_sp_solv.out"
    )


@pytest.fixture()
def water_output_gas_path(orca_outputs_directory):
    return os.path.join(orca_outputs_directory, "water_opt.out")


@pytest.fixture()
def orca_he_output_freq(orca_outputs_directory):
    return os.path.join(orca_outputs_directory, "He_freq.out")


@pytest.fixture()
def orca_co2_output(orca_outputs_directory):
    return os.path.join(orca_outputs_directory, "CO2.out")


@pytest.fixture()
def dlpno_ccsdt_sp_full_print(orca_outputs_directory):
    return os.path.join(
        orca_outputs_directory, "dlpno_ccsdt_singlepoint_neutral_in_cpcm.out"
    )


@pytest.fixture()
def hirshfeld_full_print(orca_outputs_directory):
    return os.path.join(
        orca_outputs_directory, "udc3_ts1_c15_sp_hirshfeld.out"
    )


@pytest.fixture()
def water_engrad_path(orca_outputs_directory):
    return os.path.join(orca_outputs_directory, "water_opt.engrad")


@pytest.fixture()
def orca_fixed_atoms(orca_outputs_directory):
    return os.path.join(orca_outputs_directory, "phenol_fixed_atoms.out")


@pytest.fixture()
def orca_fixed_bonds_and_angles(orca_outputs_directory):
    return os.path.join(
        orca_outputs_directory, "phenol_fixed_bond_and_angles.out"
    )


@pytest.fixture()
def orca_fixed_dihedral(orca_outputs_directory):
    return os.path.join(
        orca_outputs_directory, "phenylalanine_fixed_dihedral.out"
    )


@pytest.fixture()
def orca_errors_directory(orca_test_directory):
    orca_errors_directory = os.path.join(orca_test_directory, "error_files")
    return os.path.abspath(orca_errors_directory)


@pytest.fixture()
def gtoint_errfile(orca_errors_directory):
    return os.path.join(orca_errors_directory, "GTOInt_error.out")


# orca written files
@pytest.fixture()
def orca_written_files_directory(orca_test_directory):
    orca_written_files = os.path.join(orca_test_directory, "written_files")
    return orca_written_files


@pytest.fixture()
def orca_written_opt_file(orca_written_files_directory):
    return os.path.join(orca_written_files_directory, "orca_opt.inp")


@pytest.fixture()
def orca_written_opt_file_with_route(orca_written_files_directory):
    return os.path.join(
        orca_written_files_directory, "orca_opt_with_route.inp"
    )


@pytest.fixture()
def orca_written_modred_file(orca_written_files_directory):
    return os.path.join(orca_written_files_directory, "orca_modred.inp")


@pytest.fixture()
def orca_written_scan_file(orca_written_files_directory):
    return os.path.join(orca_written_files_directory, "orca_scan.inp")


@pytest.fixture()
def orca_written_ts_file(orca_written_files_directory):
    return os.path.join(orca_written_files_directory, "orca_ts.inp")


@pytest.fixture()
def orca_written_ts_from_nhc_singlet_log_file(orca_written_files_directory):
    return os.path.join(orca_written_files_directory, "orca_ts_from_log.inp")


@pytest.fixture()
def orca_written_sp_from_nhc_singlet_log_with_solvent_file(
    orca_written_files_directory,
):
    return os.path.join(
        orca_written_files_directory, "orca_sp_from_log_with_solvent.inp"
    )


@pytest.fixture()
def orca_written_he_monoatomic_opt_file(orca_written_files_directory):
    return os.path.join(
        orca_written_files_directory, "orca_he_monoatomic_opt.inp"
    )


# orca yaml files
@pytest.fixture()
def orca_yaml_settings_directory(orca_test_directory):
    return os.path.join(orca_test_directory, "project_yaml")


@pytest.fixture()
def orca_yaml_settings_defaults(orca_yaml_settings_directory):
    return os.path.join(orca_yaml_settings_directory, "defaults.yaml")


@pytest.fixture()
def orca_yaml_settings_gas_solv(orca_yaml_settings_directory):
    return os.path.join(orca_yaml_settings_directory, "gas_solv.yaml")


@pytest.fixture()
def orca_yaml_settings_solv(orca_yaml_settings_directory):
    return os.path.join(orca_yaml_settings_directory, "solv.yaml")


@pytest.fixture()
def orca_yaml_settings_gas_solv_project_name(orca_yaml_settings_directory):
    return os.path.join(orca_yaml_settings_directory, "gas_solv")


@pytest.fixture()
def orca_yaml_settings_solv_project_name(orca_yaml_settings_directory):
    return os.path.join(orca_yaml_settings_directory, "solv")


@pytest.fixture()
def orca_yaml_settings_orca_project_name(orca_yaml_settings_directory):
    return os.path.join(orca_yaml_settings_directory, "orca")


# test for structure.py
@pytest.fixture()
def structure_test_directory(test_data_directory):
    return os.path.join(test_data_directory, "StructuresTests")


@pytest.fixture()
def xyz_directory(structure_test_directory):
    return os.path.join(structure_test_directory, "xyz")


@pytest.fixture()
def single_molecule_xyz_file(xyz_directory):
    return os.path.join(xyz_directory, "crest_best.xyz")


@pytest.fixture()
def multiple_molecules_xyz_file(xyz_directory):
    return os.path.join(xyz_directory, "crest_conformers.xyz")


@pytest.fixture()
def utils_test_directory(test_data_directory):
    return os.path.join(test_data_directory, "YAMLTests")


@pytest.fixture()
def server_yaml_file(utils_test_directory):
    return os.path.join(utils_test_directory, "server.yaml")


### Server and JobRunner fixtures


@pytest.fixture()
def pbs_server(server_yaml_file):
    return Server.from_yaml(server_yaml_file)


@pytest.fixture()
def gaussian_jobrunner_no_scratch(pbs_server):
    return FakeGaussianJobRunner(server=pbs_server, scratch=False, fake=True)


@pytest.fixture()
def gaussian_jobrunner_scratch(tmpdir, pbs_server):
    return FakeGaussianJobRunner(
        scratch_dir=tmpdir, server=pbs_server, scratch=True, fake=True
    )


@pytest.fixture()
def orca_jobrunner_no_scratch(pbs_server):
    return FakeORCAJobRunner(server=pbs_server, scratch=False, fake=True)


@pytest.fixture()
def orca_jobrunner_scratch(tmpdir, pbs_server):
    return FakeORCAJobRunner(
        scratch_dir=tmpdir, server=pbs_server, scratch=True, fake=True
    )


@pytest.fixture()
def pymol_visualization_jobrunner(pbs_server):
    return PyMOLVisualizationJobRunner(server=pbs_server, scratch=False)


@pytest.fixture()
def pymol_movie_jobrunner(pbs_server):
    return PyMOLMovieJobRunner(server=pbs_server, scratch=False)


## conformers for testing
@pytest.fixture()
def methanol_molecules():
    # molecules for testing
    # methanol
    methanol = Molecule.from_pubchem(identifier="CO")
    # f = open("methanol.xyz", "w")
    # methanol.write_coordinates(f)

    # rotated methanol
    ase_atoms = methanol.to_ase()
    ase_atoms.rotate(90, [0, 0, 1])
    methanol_rot1 = Molecule.from_ase_atoms(ase_atoms)

    ase_atoms = methanol.to_ase()
    ase_atoms.rotate(20, [1, 1, 1])
    methanol_rot2 = Molecule.from_ase_atoms(ase_atoms)

    methanol_molecules = [methanol, methanol_rot1, methanol_rot2]

    return methanol_molecules


@pytest.fixture()
def methanol_and_ethanol():
    # molecules for testing
    # methanol
    methanol = Molecule.from_pubchem(identifier="CO")

    # ethanol
    ethanol = Molecule.from_pubchem(identifier="CCO")

    methanol_and_ethanol = [methanol, ethanol]
    return methanol_and_ethanol


@pytest.fixture()
def conformers_from_rdkit():
    """Generate multiple conformers for a complex molecule using RDKit."""
    smiles = "O=C([O-])CCn1c(=O)c(=O)[nH]c2cc([N+](=O)[O-])c(-n3ccc(C=NOCc4ccccc4)c3)cc21"
    mol = Chem.MolFromSmiles(smiles)
    mol = Chem.AddHs(mol)

    # Generate 3D conformers
    ps = rdDistGeom.ETKDGv3()
    ps.randomSeed = 0xD06F00D
    ps.numThreads = 10
    conf_ids = rdDistGeom.EmbedMultipleConfs(mol, numConfs=300, params=ps)

    # Ensure each conformer is extracted into its own unique RDKit Mol object
    conformers = []
    for conf_id in conf_ids:
        single_conf_mol = Chem.Mol(mol)  # Copy molecule structure
        single_conf_mol.RemoveAllConformers()  # Remove all existing conformers
        single_conf_mol.AddConformer(
            mol.GetConformer(conf_id), assignId=True
        )  # Add only this conformer
        conformers.append(single_conf_mol)

    # Verify that each conformer contains exactly one conformer
    for conf in conformers:
        assert (
            conf.GetNumConformers() == 1
        ), "Each conformer should contain exactly one conformer."

    # Convert to Molecule instances
    conformers_from_rdkit = [
        Molecule.from_rdkit_mol(conf) for conf in conformers
    ]

    return conformers_from_rdkit


@pytest.fixture()
def io_test_directory(test_data_directory):
    return os.path.join(test_data_directory, "IOTests")


@pytest.fixture()
def excel_file(io_test_directory):
    return os.path.join(io_test_directory, "test.xlsx")


## fixtures for mixins
@pytest.fixture
def temp_text_file():
    with tempfile.NamedTemporaryFile("w+", delete=False) as tmp:
        tmp.write("Line1\nLine2\n")
        tmp_name = tmp.name
    yield tmp_name
    os.remove(tmp_name)


@pytest.fixture
def dummy_yaml_file():
    class DummyYAMLFile:
        def __init__(self):
            self.filename = "dummy.yaml"
            self.content_lines_string = yaml.dump(
                {"key1": "value1", "key2": "value2"}
            )

        @property
        def yaml_contents_dict(self):
            return yaml.safe_load(self.content_lines_string)

        @property
        def yaml_contents_keys(self):
            return self.yaml_contents_dict.keys()

        @property
        def yaml_contents_values(self):
            return self.yaml_contents_dict.values()

        def yaml_contents_by_key(self, key):
            return self.yaml_contents_dict.get(key)

    return DummyYAMLFile()


@pytest.fixture
def temp_folder_with_files():
    with tempfile.TemporaryDirectory() as tmpdir:
        file1 = os.path.join(tmpdir, "test1.txt")
        file2 = os.path.join(tmpdir, "test2.log")
        with open(file1, "w") as f:
            f.write("Test file 1")
        with open(file2, "w") as f:
            f.write("Test file 2")
        yield tmpdir, file1, file2


# pytest fixtures for Popen
@pytest.fixture
def mock_popen(mocker):
    """Fixture to mock subprocess.Popen."""
    return mocker.patch("subprocess.Popen")


@pytest.fixture(scope="session")
def session_mocker(pytestconfig):
    """Session-scoped mocker fixture for patching during the test session."""
    from unittest.mock import MagicMock

    mocker = MockerFixture(pytestconfig)
    mock = MagicMock()
    mocker.patch = mock.patch
    mocker.patch.object = mock.patch.object
    yield mocker
    mocker.resetall()


@pytest.fixture(scope="session")
def tests_logger():
    """Fixture to configure the root logger for tests."""
    logger = logging.getLogger()  # Root logger
    logger.setLevel(logging.INFO)
    logger.handlers = []  # Clear handlers to avoid conflicts
    logger.propagate = True
    # Set environment variable to signal test mode
    os.environ["TEST_MODE"] = "1"
    yield logger
    # Clean up
    logger.handlers = []
    os.environ.pop("TEST_MODE", None)


@pytest.fixture
def capture_log(caplog, tests_logger):
    """Fixture to capture log messages."""
    caplog.set_level(logging.INFO, logger="")  # Capture root logger
    yield caplog


## xtb fixtures
# master xtb test directory
@pytest.fixture()
def xtb_test_directory(test_data_directory):
    return os.path.join(test_data_directory, "XTBTests")


# @pytest.fixture()
# def xtb_inputs_directory(xtb_test_directory):
#     return os.path.join(xtb_test_directory, "inputs")


@pytest.fixture()
def xtb_outputs_directory(xtb_test_directory):
    return os.path.join(xtb_test_directory, "outputs")


@pytest.fixture()
def xtb_sp_outfile(xtb_outputs_directory):
    xtb_sp_outfile = os.path.join(xtb_outputs_directory, "water_sp.out")
    return xtb_sp_outfile


@pytest.fixture()
def xtb_opt_outfile(xtb_outputs_directory):
    xtb_opt_outfile = os.path.join(xtb_outputs_directory, "water_opt.out")
    return xtb_opt_outfile


@pytest.fixture()
def xtb_opt_gbsa_outfile(xtb_outputs_directory):
    xtb_opt_gbsa_outfile = os.path.join(
        xtb_outputs_directory, "pyridine_opt_acetonitrile.out"
    )
    return xtb_opt_gbsa_outfile


@pytest.fixture()
def xtb_hess_outfile(xtb_outputs_directory):
    xtb_hess_outfile = os.path.join(
        xtb_outputs_directory, "pyridine_hess_acetonitrile.out"
    )
    return xtb_hess_outfile


@pytest.fixture()
def xtb_gei_outfile(xtb_outputs_directory):
<<<<<<< HEAD
    xtb_gei_outfile = os.path.join(
        xtb_outputs_directory, "pyridine_gei.out"
    )
=======
    xtb_gei_outfile = os.path.join(xtb_outputs_directory, "pyridine_gei.out")
>>>>>>> 85472a59
    return xtb_gei_outfile


@pytest.fixture()
def xtb_fukui_outfile(xtb_outputs_directory):
    xtb_fukui_outfile = os.path.join(
        xtb_outputs_directory, "pyridine_fukui.out"
    )
    return xtb_fukui_outfile<|MERGE_RESOLUTION|>--- conflicted
+++ resolved
@@ -1104,13 +1104,7 @@
 
 @pytest.fixture()
 def xtb_gei_outfile(xtb_outputs_directory):
-<<<<<<< HEAD
-    xtb_gei_outfile = os.path.join(
-        xtb_outputs_directory, "pyridine_gei.out"
-    )
-=======
     xtb_gei_outfile = os.path.join(xtb_outputs_directory, "pyridine_gei.out")
->>>>>>> 85472a59
     return xtb_gei_outfile
 
 
