import math
import os

import numpy as np
import pytest
from ase import units

from chemsmart.io.molecules.structure import CoordinateBlock, Molecule
from chemsmart.io.orca import ORCARefs
from chemsmart.io.orca.input import ORCAInput
from chemsmart.io.orca.output import ORCAEngradFile, ORCAOutput
from chemsmart.io.orca.route import ORCARoute


class TestORCARoute:
    def test_read_route(self):
        s1 = "!HF DEF2-SVP"
        r1 = ORCARoute(route_string=s1)
        assert r1.route_keywords == ["hf", "def2-svp"]
        assert r1.functional is None
        assert r1.ab_initio == "hf"
        assert r1.basis == "def2-svp"

        s2 = "! Opt Freq M062X def2-TZVP"
        r2 = ORCARoute(route_string=s2)
        assert r2.route_keywords == ["opt", "freq", "m062x", "def2-tzvp"]
        assert r2.functional == "m062x"
        assert r2.basis == "def2-tzvp"

        s3 = "! CPCM(toluene) DLPNO-CCSD(T) Extrapolate(2/3,cc) AutoAux DEFGRID2 TightSCF KDIIS"
        r3 = ORCARoute(route_string=s3)
        assert r3.route_keywords == [
            "cpcm(toluene)",
            "dlpno-ccsd(t)",
            "extrapolate(2/3,cc)",
            "autoaux",
            "defgrid2",
            "tightscf",
            "kdiis",
        ]
        assert r3.functional is None
        assert r3.ab_initio == "dlpno-ccsd(t)"
        assert r3.basis is None
        assert r3.extrapolation_basis == "extrapolate(2/3,cc)"
        assert r3.auxiliary_basis == "autoaux"
        assert r3.defgrid == "defgrid2"
        assert r3.scf_tol == "tight"
        assert r3.scf_algorithm == "kdiis"

        s4 = "! Engrad BP86 D4 STO-3G\n! MiniPrint NoPrintMos NoPop"  # from orca testsuite ORCA_Test_1637.inp
        r4 = ORCARoute(route_string=s4)
        assert r4.route_keywords == [
            "engrad",
            "bp86",
            "d4",
            "sto-3g",
            "miniprint",
            "noprintmos",
            "nopop",
        ]
        assert r4.functional == "bp86"
        assert r4.ab_initio is None
        assert r4.basis == "sto-3g"
        assert r4.extrapolation_basis is None
        assert r4.auxiliary_basis is None

        s5 = "! RHF def2-QZVP SP VeryTightSCF PModel UseSym"
        r5 = ORCARoute(route_string=s5)
        assert r5.route_keywords == [
            "rhf",
            "def2-qzvp",
            "sp",
            "verytightscf",
            "pmodel",
            "usesym",
        ]
        assert r5.functional is None
        assert r5.ab_initio == "rhf"
        assert r5.basis == "def2-qzvp"
        assert r5.extrapolation_basis is None
        assert r5.auxiliary_basis is None
        assert r5.scf_tol == "verytight"

        s6 = "! B3LYP D3ZERO def2-TZVP "
        r6 = ORCARoute(route_string=s6)
        assert r6.route_keywords == ["b3lyp", "d3zero", "def2-tzvp"]
        assert r6.functional == "b3lyp"
        assert r6.dispersion == "d3zero"
        assert r6.ab_initio is None
        assert r6.basis == "def2-tzvp"
        assert r6.extrapolation_basis is None
        assert r6.auxiliary_basis is None

        # two-layer ONIOM
        s7 = "!QM/XTB BP86 def2-TZVP def2/J"
        r7 = ORCARoute(route_string=s7)
        assert r7.route_keywords == ["qm/xtb", "bp86", "def2-tzvp", "def2/j"]
        assert r7.qm_functional == "bp86"
        assert r7.qm_basis == "def2-tzvp"
        assert r7.auxiliary_basis == "def2/j"
        assert r7.qm2_method == "xtb"
        assert r7.qmmm_jobtype == "qm/xtb"

        # three-layer ONIOM
        s8 = "!QM/HF-3c/MM Opt B3LYP def2-TZVP def2/J NumFreq CPCM(water)"
        r8 = ORCARoute(route_string=s8)
        assert r8.route_keywords == [
            "qm/hf-3c/mm",
            "opt",
            "b3lyp",
            "def2-tzvp",
            "def2/j",
            "numfreq",
            "cpcm(water)",
        ]
        assert r8.qm_functional == "b3lyp"
        assert r8.qm_basis == "def2-tzvp"
        assert r8.auxiliary_basis == "def2/j"
        assert r8.qm2_method == "hf-3c"
        assert r8.qmmm_jobtype == "qm/hf-3c/mm"

        # MOL-CRYSTAL-QMMM route
        s9 = "! MOL-CRYSTAL-QMMM PBE def2-SVP Opt NumFreq"
        r9 = ORCARoute(route_string=s9)
        assert r9.route_keywords == [
            "mol-crystal-qmmm",
            "pbe",
            "def2-svp",
            "opt",
            "numfreq",
        ]
        assert r9.qm_functional == "pbe"
        assert r9.qm_basis == "def2-svp"
        assert r9.qmmm_jobtype == "mol-crystal-qmmm"

        # IONIC-CRYSTAL-QMMM route
        s10 = "! IONIC-CRYSTAL-QMMM"
        r10 = ORCARoute(route_string=s10)
        assert r10.qmmm_jobtype == "ionic-crystal-qmmm"


class TestORCABasis:
    def test_orca_all_auxiliary_basis_sets(self):
        orca_ref = ORCARefs()
        orca_bases = orca_ref.orca_all_auxiliary_basis_sets
        assert "def2/j" in orca_bases
        assert "def2/jk" in orca_bases


class TestORCAInput:
    def test_read_water_sp_input(self, water_sp_input_path):
        assert os.path.exists(water_sp_input_path)
        orca_inp = ORCAInput(filename=water_sp_input_path)
        assert orca_inp.route_string == "! hf def2-svp"
        assert orca_inp.route_keywords == ["hf", "def2-svp"]
        assert orca_inp.functional is None
        assert orca_inp.ab_initio == "hf"
        assert orca_inp.basis == "def2-svp"
        assert orca_inp.coordinate_type == "xyz"
        assert orca_inp.charge == 0
        assert orca_inp.multiplicity == 1
        assert orca_inp.molecule.num_atoms == 3
        assert orca_inp.molecule.chemical_symbols == ["O", "H", "H"]
        assert isinstance(orca_inp.molecule, Molecule)
        assert all(orca_inp.molecule.symbols == ["O", "H", "H"])
        assert orca_inp.molecule.empirical_formula == "H2O"
        assert orca_inp.scf_maxiter == 500

    def test_read_water_opt_input(self, water_opt_input_path):
        orca_inp = ORCAInput(filename=water_opt_input_path)
        route_keywords = orca_inp.route_keywords
        assert route_keywords == ["opt", "freq", "m062x", "def2-svp"]
        assert orca_inp.functional == "m062x"
        assert orca_inp.basis == "def2-svp"
        assert orca_inp.coordinate_type == "xyz"
        assert orca_inp.charge == 0
        assert orca_inp.multiplicity == 1
        assert orca_inp.molecule.num_atoms == 3
        assert orca_inp.molecule.chemical_symbols == ["O", "H", "H"]
        assert isinstance(orca_inp.molecule, Molecule)
        assert all(orca_inp.molecule.symbols == ["O", "H", "H"])
        assert orca_inp.molecule.empirical_formula == "H2O"

    def test_read_solvent(self, orca_epr_solv):
        orca_inp = ORCAInput(filename=orca_epr_solv)
        assert orca_inp.functional == "b3lyp"
        assert orca_inp.basis == "6-311++g(2d,2p)"
        assert orca_inp.aux_basis == "def2/jk"
        assert orca_inp.scf_tol == "extreme"
        assert orca_inp.solvent_model == "smd"
        assert orca_inp.solvent_id == "water"

    def test_orca_faulty_solvent(self, orca_faulty_solv):
        orca_inp = ORCAInput(filename=orca_faulty_solv)
        assert orca_inp.functional == "b3lyp"
        assert orca_inp.basis == "6-311++g(2d,2p)"
        assert orca_inp.aux_basis == "def2/jk"
        assert orca_inp.scf_tol == "extreme"
        assert orca_inp.solvent_model == "smd"
        with pytest.raises(
            Exception,
            match="Your input file specifies solvent but solvent is not in quotes, "
            "thus, your input file is not valid to run for ORCA!",
        ):
            orca_inp.solvent_id  # noqa: B018

    def test_orca_qmmm_input(self, orca_qmmm_input_file):
        orca_inp = ORCAInput(filename=orca_qmmm_input_file)
        assert orca_inp.charge == 2
        assert orca_inp.multiplicity == 1
        assert orca_inp.qm_atoms == [
            "54",
            "124:133",
            "209",
            "210",
            "259:263",
            "271",
            "272",
            "326:340",
            "424:476",
            "488:516",
        ]
        assert orca_inp.qm_active_atoms == ["0:5", "16", "21:30"]
        # assert orca_inp.qm_force_field
        assert orca_inp.qm_h_bond_length == [
            ("c", "hla", "1.09"),
            ("o", "hla", "0.98"),
            ("n", "hla", "0.99"),
        ]
        assert orca_inp.qm_boundary_treatment == (
            "Will neglect bends at QM2-QM1-MM1 and torsions at QM3-QM2-QM1-MM1 boundary.\n"
            "Will include bonds at QM1-MM1 boundary.\n"
        )
        assert orca_inp.qm_embedding_type == "electrostatic"
        assert orca_inp.qm2_functional == "b3lyp"
        assert orca_inp.qm2_basis == "def2-svp def2/j"
        print(orca_inp.qm2_functional, orca_inp.qm2_basis)


class TestORCAOutput:
    def test_read_water_output(self, water_output_gas_path):
        orca_out = ORCAOutput(filename=water_output_gas_path)
        assert isinstance(orca_out.molecule, Molecule)
        assert orca_out.route_string == "! opt freq m062x def2-svp"
        assert orca_out.functional == "m062x"
        assert orca_out.basis == "def2-svp"
        assert orca_out.ab_initio is None
        assert orca_out.aux_basis is None
        assert orca_out.extrapolation_basis is None
        assert orca_out.natoms == 3
        assert orca_out.num_basis_functions == 24
        assert orca_out.num_shells == 12
        assert orca_out.max_ang_mom == 2
        assert orca_out.contraction_scheme.lower() == "segmented contraction"
        assert orca_out.coulomb_range_seperation.lower() == "not used"
        assert orca_out.exchange_range_seperation.lower() == "not used"
        assert orca_out.finite_nucleus_model.lower() == "not used"
        assert orca_out.aux_j_fitting_basis.lower() == "available"
        assert orca_out.aux_j_num_basis_functions == 71
        assert orca_out.aux_j_num_shells == 25
        assert orca_out.aux_j_max_ang_mom == 4
        assert orca_out.aux_jk_fitting_basis.lower() == "not available"
        assert orca_out.aux_k_fitting_basis.lower() == "not available"
        assert orca_out.aux_external_fitting_basis.lower() == "not available"
        assert orca_out.integral_threshold == 2.5e-11
        assert orca_out.primitive_cutoff == 2.5e-12
        assert orca_out.primitive_pair_threshold == 2.5e-12
        assert orca_out.ri_approx is True
        assert orca_out.rij_cosx is True
        assert orca_out.charge == 0
        assert orca_out.multiplicity == 1
        assert orca_out.num_electrons == 10
        assert orca_out.basis_dim == 24
        assert orca_out.diis_acceleration is True
        assert orca_out.scf_maxiter == 125
        assert orca_out.converged is True
        assert orca_out.normal_termination is True
        assert orca_out.has_forces
        orca_out_first_forces = np.array(
            [
                [-0.000000001, 0.000000112, -0.002606324],
                [-0.013427516, 0.000000001, 0.001404818],
                [0.013427527, 0.000000001, 0.001404820],
            ]
        )

        assert np.allclose(
            orca_out.forces[0], orca_out_first_forces, rtol=1e-6
        )
        orca_out_last_forces = np.array(
            [
                [0.000000006, -0.000000045, -0.000004686],
                [0.000014391, 0.000000001, 0.000009665],
                [-0.000014359, 0.000000001, 0.000009654],
            ]
        )
        assert np.allclose(
            orca_out.forces[-1], orca_out_last_forces, rtol=1e-6
        )
        orca_out_first_forces_in_eV_per_angstrom = np.array(
            [
                np.array([-0.000000001, 0.000000112, -0.002606324])
                * units.Hartree
                / units.Bohr,
                np.array([-0.013427516, 0.000000001, 0.001404818])
                * units.Hartree
                / units.Bohr,
                np.array([0.013427527, 0.000000001, 0.001404820])
                * units.Hartree
                / units.Bohr,
            ]
        )
        assert np.allclose(
            orca_out.forces_in_eV_per_angstrom[0],
            orca_out_first_forces_in_eV_per_angstrom,
            rtol=1e-6,
        )

        assert isinstance(orca_out.input_coordinates_block, CoordinateBlock)
        molecule = orca_out.input_coordinates_block.molecule
        assert isinstance(molecule, Molecule)
        assert all(molecule.symbols == ["O", "H", "H"])
        expected_coordinate_block = [
            "O  0.0000  0.0000  0.0626",
            "H  -0.7920  0.0000  -0.4973",
            "H  0.7920  0.0000  -0.4973",
        ]
        orca_coordinate_block = (
            orca_out.input_coordinates_block.coordinate_block
        )
        for i, line in enumerate(orca_coordinate_block):
            assert len(line.split()) == len(
                expected_coordinate_block[i].split()
            )
            assert line.split()[0] == expected_coordinate_block[i].split()[0]
            assert math.isclose(
                float(line.split()[1]),
                float(expected_coordinate_block[i].split()[1]),
                rel_tol=1e-4,
            )
            assert math.isclose(
                float(line.split()[2]),
                float(expected_coordinate_block[i].split()[2]),
                rel_tol=1e-4,
            )
            assert math.isclose(
                float(line.split()[3]),
                float(expected_coordinate_block[i].split()[3]),
                rel_tol=1e-4,
            )

        assert orca_out.molecule.empirical_formula == "H2O"
        assert len(orca_out.energies) == 6
        assert orca_out.energies[0] == -76.322282695198
        assert orca_out.energies[-1] == -76.323311011349
        assert orca_out.total_core_hours == orca_out.total_service_unit == 0.0
        assert orca_out.total_elapsed_walltime == 0.0

    def test_water_optimized_output(self, water_output_gas_path):
        orca_out = ORCAOutput(filename=water_output_gas_path)
        assert orca_out.forces is not None
        optimized_geometry = orca_out.get_optimized_parameters()
        assert optimized_geometry == {
            "B(H2,O1)": 0.9627,
            "B(H3,O1)": 0.9627,
            "A(H2,O1,H3)": 103.35,
        }
        molecule = orca_out.final_structure
        assert isinstance(molecule, Molecule)
        assert molecule.symbols == ["O", "H", "H"]
        assert orca_out.molecule.empirical_formula == "H2O"
        assert np.allclose(
            orca_out.optimized_geometry,
            np.array(
                [
                    [0.0, 0.0, 0.087341],
                    [-0.755205, 0.0, -0.50967],
                    [0.755205, 0.0, -0.50967],
                ]
            ),
            rtol=1e-03,
        )
        assert math.isclose(orca_out.final_energy, -2076.86288, rel_tol=1e-4)
        assert math.isclose(
            orca_out.final_nuclear_repulsion, 248.85900, rel_tol=1e-4
        )
        assert math.isclose(
            orca_out.final_electronic_energy, -2325.72188, rel_tol=1e-4
        )
        assert math.isclose(
            orca_out.one_electron_energy, -3346.95900, rel_tol=1e-4
        )
        assert math.isclose(
            orca_out.two_electron_energy, 1021.23712, rel_tol=1e-4
        )
        assert math.isclose(
            orca_out.max_cosx_asymmetry_energy, 0.00023, rel_tol=1e-2
        )
        assert math.isclose(
            orca_out.potential_energy, -4140.24210, rel_tol=1e-4
        )
        assert math.isclose(orca_out.kinetic_energy, 2063.37922, rel_tol=1e-4)
        assert math.isclose(orca_out.virial_ratio, 2.00653475, rel_tol=1e-4)
        assert math.isclose(orca_out.xc_energy, -121.97818321, rel_tol=1e-4)
        assert orca_out.dfet_embed_energy == 0.0
        assert orca_out.orbital_occupancy == [
            2,
            2,
            2,
            2,
            2,
            0,
            0,
            0,
            0,
            0,
            0,
            0,
            0,
            0,
            0,
            0,
            0,
            0,
            0,
            0,
            0,
            0,
            0,
            0,
        ]
        orbital_energies = np.array(
            [
                -533.6944922825586,
                -29.80792369019839,
                -15.936838030119114,
                -12.224062098182399,
                -10.252651603489042,
                2.419962981919028,
                4.519647950331253,
                16.859657764363483,
                18.723882609506855,
                27.008008125221124,
                27.26657071522466,
                29.185381600732917,
                31.307570385387297,
                37.97574774204451,
                39.35882085950502,
                43.269233088136716,
                49.80502705178539,
                62.011537805982066,
                63.17398100555701,
                82.40358722432674,
                83.45748420505049,
                88.40867752634217,
                96.38705590868665,
                105.15657812830358,
            ]
        )
        assert np.allclose(
            orca_out.orbital_energies, orbital_energies, rtol=1e-6
        )
        assert orca_out.homo_energy == -10.252651603489042
        assert orca_out.lumo_energy == 2.419962981919028
        assert np.isclose(orca_out.fmo_gap, 12.6726145854, rtol=1e-6)

        # test HOMO LUMO

        assert orca_out.mulliken_atomic_charges == {
            "O0": -0.32926,
            "H1": 0.16463,
            "H2": 0.16463,
        }
        assert orca_out.loewdin_atomic_charges == {
            "O0": -0.155184,
            "H1": 0.077592,
            "H2": 0.077592,
        }
        assert orca_out.mayer_mulliken_gross_atomic_population == {
            "O0": 8.3293,
            "H1": 0.8354,
            "H2": 0.8354,
        }
        assert orca_out.mayer_total_nuclear_charge == {
            "O0": 8.0,
            "H1": 1.0,
            "H2": 1.0,
        }
        assert orca_out.mayer_mulliken_gross_atomic_charge == {
            "O0": -0.3293,
            "H1": 0.1646,
            "H2": 0.1646,
        }
        assert orca_out.mayer_total_valence == {
            "O0": 2.0072,
            "H1": 1.0104,
            "H2": 1.0104,
        }
        assert orca_out.mayer_bonded_valence == {
            "O0": 2.0072,
            "H1": 1.0104,
            "H2": 1.0104,
        }
        assert orca_out.mayer_free_valence == {"H1": 0.0, "H2": 0.0, "O0": 0.0}
        assert orca_out.mayer_bond_orders_larger_than_zero_point_one == {
            "B(O0,H1)": 1.0036,
            "B(O0,H2)": 1.0036,
        }
        assert np.allclose(
            orca_out.dipole_moment_electric_contribution,
            np.array([0.0, 0.0, 0.18466]),
            rtol=1e-4,
        )
        assert np.allclose(
            orca_out.dipole_moment_nuclear_contribution,
            np.array([0.0, 0.0, -0.99386]),
            rtol=1e-4,
        )
        assert np.allclose(
            orca_out.total_dipole_moment,
            np.array([0.0, 0.0, -0.8092]),
            rtol=1e-4,
        )
        assert orca_out.dipole_moment_in_au == 0.80920
        assert orca_out.dipole_moment_in_debye == 2.05682
        assert np.allclose(
            orca_out.dipole_moment_along_axis_in_au,
            np.array([0.0, -0.809197, 0.0]),
            rtol=1e-4,
        )
        assert np.allclose(
            orca_out.dipole_moment_along_axis_in_debye,
            np.array([0.0, -2.056815, 0.0]),
            rtol=1e-4,
        )
        assert orca_out.rotational_constants_in_wavenumbers == [
            26.416987,
            14.661432,
            9.428573,
        ]
        assert orca_out.rotational_constants_in_MHz == [
            791961.33697,
            439538.666271,
            282661.493198,
        ]
        assert orca_out.vibrational_frequencies == [
            0.0,
            0.0,
            0.0,
            0.0,
            0.0,
            0.0,
            1625.35,
            3875.61,
            3971.9,
        ]
        assert orca_out.vib_freq_scale_factor == 1.0
        assert orca_out.molar_absorption_coefficients == [
            0.0,
            0.0,
            0.0,
            0.0,
            0.0,
            0.0,
            0.012719,
            0.002968,
            0.009899,
        ]
        assert orca_out.integrated_absorption_coefficients == [
            0.0,
            0.0,
            0.0,
            0.0,
            0.0,
            0.0,
            64.27,
            15.0,
            50.03,
        ]
        assert orca_out.transition_dipole_deriv_norm == [
            0.0,
            0.0,
            0.0,
            0.0,
            0.0,
            0.0,
            0.002442,
            0.000239,
            0.000778,
        ]
        assert orca_out.num_translation_and_rotation_modes == 6
        assert orca_out.num_vibration_modes == 3
        assert orca_out.temperature_in_K == 298.15
        assert orca_out.pressure_in_atm == 1.0
        assert orca_out.total_mass_in_amu == 18.02
        assert math.isclose(
            orca_out.internal_energy, -2076.198522987, rel_tol=1e-4
        )
        assert math.isclose(
            orca_out.electronic_energy, -2076.8629218525, rel_tol=1e-4
        )
        assert math.isclose(
            orca_out.zero_point_energy, 0.587242346752, rel_tol=1e-4
        )
        assert math.isclose(
            orca_out.thermal_vibration_correction,
            7.91851273564e-5,
            rel_tol=1e-6,
        )
        assert math.isclose(
            orca_out.thermal_rotation_correction, 0.038538666777, rel_tol=1e-4
        )
        assert math.isclose(
            orca_out.thermal_translation_correction,
            0.038538666777,
            rel_tol=1e-4,
        )
        assert math.isclose(
            orca_out.zero_point_energy, 0.587242346752, rel_tol=1e-4
        )
        assert math.isclose(
            orca_out.zero_point_energy, 0.587242346752, rel_tol=1e-4
        )
        assert math.isclose(orca_out.enthalpy, -2076.1728297262, rel_tol=1e-4)
        assert math.isclose(
            orca_out.thermal_enthalpy_correction,
            0.02569326085952,
            rel_tol=1e-4,
        )
        assert orca_out.electronic_entropy_no_temperature_in_SI == 0.0
        assert math.isclose(
            orca_out.vibrational_entropy_no_temperature_in_SI,
            0.028883578,
            rel_tol=1e-4,
        )
        assert math.isclose(
            orca_out.rotational_entropy_no_temperature_in_SI,
            43.887276051,
            rel_tol=1e-4,
        )
        assert math.isclose(
            orca_out.translational_entropy_no_temperature_in_SI,
            144.8035920,
            rel_tol=1e-4,
        )
        assert math.isclose(orca_out.entropy_TS, 0.5831641766362, rel_tol=1e-4)

        assert orca_out.mulliken_atomic_charges == {
            "O0": -0.32926,
            "H1": 0.16463,
            "H2": 0.16463,
        }
        assert orca_out.loewdin_atomic_charges == {
            "O0": -0.155184,
            "H1": 0.077592,
            "H2": 0.077592,
        }
        assert orca_out.mayer_mulliken_gross_atomic_population == {
            "O0": 8.3293,
            "H1": 0.8354,
            "H2": 0.8354,
        }
        assert orca_out.mayer_total_nuclear_charge == {
            "O0": 8.0,
            "H1": 1.0,
            "H2": 1.0,
        }
        assert orca_out.mayer_mulliken_gross_atomic_charge == {
            "O0": -0.3293,
            "H1": 0.1646,
            "H2": 0.1646,
        }
        assert orca_out.mayer_total_valence == {
            "O0": 2.0072,
            "H1": 1.0104,
            "H2": 1.0104,
        }
        assert orca_out.mayer_bonded_valence == {
            "O0": 2.0072,
            "H1": 1.0104,
            "H2": 1.0104,
        }
        assert orca_out.mayer_free_valence == {"H1": 0.0, "H2": 0.0, "O0": 0.0}
        assert orca_out.mayer_bond_orders_larger_than_zero_point_one == {
            "B(O0,H1)": 1.0036,
            "B(O0,H2)": 1.0036,
        }
        assert np.allclose(
            orca_out.dipole_moment_electric_contribution,
            np.array([0.0, 0.0, 0.18466]),
            rtol=1e-4,
        )
        assert np.allclose(
            orca_out.dipole_moment_nuclear_contribution,
            np.array([0.0, 0.0, -0.99386]),
            rtol=1e-4,
        )
        assert np.allclose(
            orca_out.total_dipole_moment,
            np.array([0.0, 0.0, -0.8092]),
            rtol=1e-4,
        )
        assert orca_out.dipole_moment_in_au == 0.80920
        assert orca_out.dipole_moment_in_debye == 2.05682
        assert np.allclose(
            orca_out.dipole_moment_along_axis_in_au,
            np.array([0.0, -0.809197, 0.0]),
            rtol=1e-4,
        )
        assert np.allclose(
            orca_out.dipole_moment_along_axis_in_debye,
            np.array([0.0, -2.056815, 0.0]),
            rtol=1e-4,
        )
        assert orca_out.rotational_constants_in_wavenumbers == [
            26.416987,
            14.661432,
            9.428573,
        ]
        assert orca_out.rotational_constants_in_MHz == [
            791961.33697,
            439538.666271,
            282661.493198,
        ]
        assert orca_out.vibrational_frequencies == [
            0.0,
            0.0,
            0.0,
            0.0,
            0.0,
            0.0,
            1625.35,
            3875.61,
            3971.9,
        ]
        assert orca_out.vib_freq_scale_factor == 1.0
        assert orca_out.molar_absorption_coefficients == [
            0.0,
            0.0,
            0.0,
            0.0,
            0.0,
            0.0,
            0.012719,
            0.002968,
            0.009899,
        ]
        assert orca_out.integrated_absorption_coefficients == [
            0.0,
            0.0,
            0.0,
            0.0,
            0.0,
            0.0,
            64.27,
            15.0,
            50.03,
        ]
        assert orca_out.transition_dipole_deriv_norm == [
            0.0,
            0.0,
            0.0,
            0.0,
            0.0,
            0.0,
            0.002442,
            0.000239,
            0.000778,
        ]
        assert orca_out.num_translation_and_rotation_modes == 6
        assert orca_out.num_vibration_modes == 3
        assert orca_out.temperature_in_K == 298.15
        assert orca_out.pressure_in_atm == 1.0
        assert orca_out.total_mass_in_amu == 18.02
        assert math.isclose(
            orca_out.internal_energy, -2076.198522987, rel_tol=1e-4
        )
        assert math.isclose(
            orca_out.electronic_energy, -2076.8629218525, rel_tol=1e-4
        )
        assert math.isclose(
            orca_out.zero_point_energy, 0.587242346752, rel_tol=1e-4
        )
        assert math.isclose(
            orca_out.thermal_vibration_correction,
            7.91851273564e-5,
            rel_tol=1e-6,
        )
        assert math.isclose(
            orca_out.thermal_rotation_correction, 0.038538666777, rel_tol=1e-4
        )
        assert math.isclose(
            orca_out.thermal_translation_correction,
            0.038538666777,
            rel_tol=1e-4,
        )
        assert math.isclose(
            orca_out.zero_point_energy, 0.587242346752, rel_tol=1e-4
        )
        assert math.isclose(
            orca_out.zero_point_energy, 0.587242346752, rel_tol=1e-4
        )
        assert math.isclose(orca_out.enthalpy, -2076.1728297262, rel_tol=1e-4)
        assert math.isclose(
            orca_out.thermal_enthalpy_correction,
            0.02569326085952,
            rel_tol=1e-4,
        )
        assert orca_out.electronic_entropy_no_temperature_in_SI == 0.0
        assert math.isclose(
            orca_out.vibrational_entropy_no_temperature_in_SI,
            0.028883578,
            rel_tol=1e-4,
        )
        assert math.isclose(
            orca_out.rotational_entropy_no_temperature_in_SI,
            43.887276051,
            rel_tol=1e-4,
        )
        assert math.isclose(
            orca_out.translational_entropy_no_temperature_in_SI,
            144.8035920,
            rel_tol=1e-4,
        )
        assert math.isclose(orca_out.entropy_TS, 0.5831641766362, rel_tol=1e-4)

        entropy_TS_in_J_per_mol = 56266.786841951627
        TS = orca_out.entropy_in_J_per_mol_per_K * 298.15  # 56266.794 J/mol
        # converted to 13.448 kcal/mol, as expected from output
        assert math.isclose(entropy_TS_in_J_per_mol, TS, rel_tol=1e-4)
        assert (
            orca_out.rotational_entropy_symmetry_correction_J_per_mol_per_K
            == {
                1: 49.65043,
                2: 43.887276,
                3: 40.516087,
                4: 38.124122,
                5: 36.268792,
                6: 34.752933,
                7: 33.471224,
                8: 32.361055,
                9: 31.381743,
                10: 30.505726,
                11: 29.713277,
                12: 28.989778,
            }
        )

        assert math.isclose(
            orca_out.gibbs_free_energy, -2076.7559939028233202, rel_tol=1e-6
        )
        assert isinstance(orca_out.molecule, Molecule)
        assert orca_out.total_elapsed_walltime == 0.0

    def test_read_sp_output(self, water_sp_gas_path):
        orca_out = ORCAOutput(filename=water_sp_gas_path)
        assert (
            orca_out.route_string
            == "!  DLPNO-CCSD(T) Extrapolate(2/3,cc) AutoAux DEFGRID3 TightSCF KDIIS".lower()
        )
        assert orca_out.functional is None
        assert orca_out.basis is None
        assert orca_out.ab_initio == "DLPNO-CCSD(T)".lower()
        assert orca_out.aux_basis == "AutoAux".lower()
        assert orca_out.extrapolation_basis == "Extrapolate(2/3,cc)".lower()
        assert orca_out.natoms == 3
        assert orca_out.num_basis_functions == 30
        assert orca_out.num_shells == 18
        assert orca_out.max_ang_mom == 2
        assert orca_out.contraction_scheme == "PARTIAL GENERAL contraction"
        assert orca_out.coulomb_range_seperation.lower() == "not used"
        assert orca_out.exchange_range_seperation.lower() == "not used"
        assert orca_out.finite_nucleus_model.lower() == "not used"
        assert orca_out.aux_j_fitting_basis.lower() == "available"
        assert orca_out.aux_j_num_basis_functions == 113
        assert orca_out.aux_j_num_shells == 37
        assert orca_out.aux_j_max_ang_mom == 4
        assert orca_out.aux_jk_fitting_basis.lower() == "available"
        assert orca_out.aux_k_fitting_basis.lower() == "available"
        assert orca_out.aux_external_fitting_basis.lower() == "not available"
        assert orca_out.integral_threshold == 2.5e-11
        assert orca_out.primitive_cutoff == 2.5e-12
        assert orca_out.primitive_pair_threshold == 2.5e-12
        assert orca_out.ri_approx is None
        assert orca_out.rij_cosx is None
        assert orca_out.charge == 0
        assert orca_out.multiplicity == 1
        assert orca_out.num_electrons == 10
        assert orca_out.basis_dim == 24
        assert orca_out.diis_acceleration is False
        assert orca_out.scf_maxiter == 500
        assert orca_out.converged is None
        assert isinstance(orca_out.molecule, Molecule)
        assert orca_out.normal_termination is True
        assert orca_out.total_elapsed_walltime == 0.0

    def test_read_sp_full_print_output(self, dlpno_ccsdt_sp_full_print):
        orca_out = ORCAOutput(filename=dlpno_ccsdt_sp_full_print)
        assert (
            orca_out.route_string
            == "! CPCM DLPNO-CCSD(T) Extrapolate(2/3,cc) AutoAux DEFGRID3 TightSCF KDIIS".lower()
        )
        assert orca_out.functional is None
        assert orca_out.basis is None
        assert orca_out.ab_initio == "DLPNO-CCSD(T)".lower()
        assert orca_out.aux_basis == "AutoAux".lower()
        assert orca_out.extrapolation_basis == "Extrapolate(2/3,cc)".lower()
        assert orca_out.natoms == 78
        assert orca_out.num_basis_functions == 1200
        assert orca_out.num_shells == 720
        assert orca_out.max_ang_mom == 2
        assert orca_out.contraction_scheme == "PARTIAL GENERAL contraction"
        assert orca_out.coulomb_range_seperation.lower() == "not used"
        assert orca_out.exchange_range_seperation.lower() == "not used"
        assert orca_out.finite_nucleus_model.lower() == "not used"
        assert orca_out.aux_j_fitting_basis.lower() == "available"
        assert orca_out.aux_j_num_basis_functions == 4518
        assert orca_out.aux_j_num_shells == 1494
        assert orca_out.aux_j_max_ang_mom == 4
        assert orca_out.aux_jk_fitting_basis.lower() == "available"
        assert orca_out.aux_k_fitting_basis.lower() == "available"
        assert orca_out.aux_external_fitting_basis.lower() == "not available"
        assert orca_out.integral_threshold == 2.5e-11
        assert orca_out.primitive_cutoff == 2.5e-12
        assert orca_out.primitive_pair_threshold == 2.5e-12
        assert orca_out.ri_approx is None
        assert orca_out.rij_cosx is None
        assert orca_out.charge == 0
        assert orca_out.multiplicity == 1
        assert orca_out.num_electrons == 396
        assert orca_out.basis_dim == 876
        assert orca_out.diis_acceleration is False
        assert orca_out.scf_maxiter == 500
        assert orca_out.converged is None
        assert isinstance(orca_out.molecule, Molecule)
        assert orca_out.normal_termination is True
        assert np.isclose(orca_out.homo_energy, -9.40597, rtol=1e-5)
        assert np.isclose(orca_out.lumo_energy, 1.56267, rtol=1e-5)
        assert np.isclose(orca_out.fmo_gap, 10.968637, rtol=1e-5)

    def test_read_hirshfeld_full_print_output(self, hirshfeld_full_print):
        orca_out = ORCAOutput(filename=hirshfeld_full_print)
        assert orca_out.route_string == "! Hirshfeld".lower()
        assert orca_out.functional is None
        assert orca_out.basis is None
        assert orca_out.ab_initio is None
        assert orca_out.aux_basis is None
        assert orca_out.extrapolation_basis is None
        assert orca_out.natoms == 78
        assert orca_out.num_basis_functions == 876
        assert orca_out.num_shells == 396
        assert orca_out.max_ang_mom == 2
        assert orca_out.contraction_scheme == "SEGMENTED contraction"
        assert orca_out.coulomb_range_seperation.lower() == "not used"
        assert orca_out.exchange_range_seperation.lower() == "not used"
        assert orca_out.finite_nucleus_model.lower() == "not used"
        assert orca_out.aux_j_fitting_basis.lower() == "not available"
        assert orca_out.aux_j_num_basis_functions is None
        assert orca_out.aux_j_num_shells is None
        assert orca_out.aux_j_max_ang_mom is None
        assert orca_out.aux_jk_fitting_basis.lower() == "not available"
        assert orca_out.aux_k_fitting_basis.lower() == "not available"
        assert orca_out.aux_external_fitting_basis.lower() == "not available"
        assert orca_out.integral_threshold == 1e-10
        assert orca_out.primitive_cutoff == 1e-11
        assert orca_out.primitive_pair_threshold == 1e-11
        assert orca_out.ri_approx is None
        assert orca_out.rij_cosx is None
        assert orca_out.charge == 0
        assert orca_out.multiplicity == 1
        assert orca_out.num_electrons == 396
        assert orca_out.basis_dim == 876
        assert orca_out.diis_acceleration is True
        assert orca_out.scf_maxiter == 125
        assert orca_out.converged is None
        assert isinstance(orca_out.molecule, Molecule)
        assert orca_out.normal_termination is True
        assert orca_out.dfet_embed_energy is None
        assert np.isclose(orca_out.homo_energy, -9.382, rtol=1e-4)
        assert np.isclose(orca_out.lumo_energy, 1.3054, rtol=1e-4)
        assert np.isclose(orca_out.fmo_gap, 10.6874, rtol=1e-4)
        assert np.isclose(
            orca_out.final_energy, -82108.762658054809435, rtol=1e-4
        )
        assert orca_out.mulliken_atomic_charges == {
            "O0": -0.544377,
            "O1": -0.409137,
            "O2": -0.606993,
            "C3": 0.677261,
            "C4": 0.867621,
            "O5": -0.528054,
            "O6": -0.567098,
            "O7": -0.379967,
            "C8": 0.817666,
            "C9": 0.693779,
            "C10": -0.203223,
            "C11": 0.011123,
            "C12": 0.046179,
            "C13": -0.002551,
            "H14": 0.063852,
            "C15": -0.00488,
            "H16": 0.084111,
            "C17": -0.208516,
            "H18": 0.042411,
            "H19": 0.040349,
            "C20": -0.197355,
            "C21": 0.029296,
            "C22": 0.059636,
            "C23": -0.003394,
            "H24": 0.047614,
            "C25": -0.006339,
            "H26": 0.069309,
            "C27": -0.208924,
            "H28": 0.039999,
            "H29": 0.042263,
            "C30": -0.265534,
            "C31": 0.061251,
            "C32": 0.057398,
            "C33": -0.002789,
            "H34": 0.078851,
            "C35": -0.002288,
            "H36": 0.069767,
            "C37": -0.19645,
            "H38": 0.051254,
            "H39": 0.05065,
            "C40": -0.294612,
            "C41": 0.040797,
            "C42": 0.052521,
            "C43": 0.000933,
            "H44": 0.073947,
            "C45": 0.000287,
            "H46": 0.076551,
            "C47": -0.20139,
            "H48": 0.048462,
            "H49": 0.049734,
            "C50": -0.029678,
            "H51": 0.079891,
            "H52": 0.081113,
            "C53": 0.898756,
            "C54": -0.027638,
            "H55": 0.074581,
            "H56": 0.075537,
            "C57": 0.898419,
            "C58": -0.0271,
            "H59": 0.0765,
            "H60": 0.075212,
            "C61": 0.897581,
            "C62": -0.03138,
            "H63": 0.081663,
            "H64": 0.08177,
            "C65": 0.899537,
            "F66": -0.300158,
            "F67": -0.298385,
            "F68": -0.300066,
            "F69": -0.301256,
            "F70": -0.299519,
            "F71": -0.301222,
            "F72": -0.301847,
            "F73": -0.30405,
            "F74": -0.30104,
            "F75": -0.303988,
            "F76": -0.300916,
            "F77": -0.30332,
        }
        assert orca_out.loewdin_atomic_charges == {
            "O0": -0.153581,
            "O1": -0.246133,
            "O2": -0.333881,
            "C3": 0.232162,
            "C4": 0.303606,
            "O5": -0.169518,
            "O6": -0.204746,
            "O7": -0.271108,
            "C8": 0.294594,
            "C9": 0.315946,
            "C10": -0.075941,
            "C11": 0.016906,
            "C12": 0.029775,
            "C13": -0.025404,
            "H14": 0.040526,
            "C15": -0.024275,
            "H16": 0.041787,
            "C17": -0.03112,
            "H18": 0.028985,
            "H19": 0.028792,
            "C20": -0.069475,
            "C21": 0.010548,
            "C22": 0.032577,
            "C23": -0.025207,
            "H24": 0.031748,
            "C25": -0.019802,
            "H26": 0.040965,
            "C27": -0.032088,
            "H28": 0.028071,
            "H29": 0.029927,
            "C30": -0.09081,
            "C31": 0.042271,
            "C32": 0.040749,
            "C33": -0.0233,
            "H34": 0.045632,
            "C35": -0.023676,
            "H36": 0.041708,
            "C37": -0.009317,
            "H38": 0.033282,
            "H39": 0.033126,
            "C40": -0.097899,
            "C41": 0.033678,
            "C42": 0.026727,
            "C43": -0.022871,
            "H44": 0.043848,
            "C45": -0.022604,
            "H46": 0.042688,
            "C47": -0.016927,
            "H48": 0.032007,
            "H49": 0.032482,
            "C50": -0.02776,
            "H51": 0.045321,
            "H52": 0.045782,
            "C53": 0.294505,
            "C54": -0.028567,
            "H55": 0.043014,
            "H56": 0.043381,
            "C57": 0.294417,
            "C58": -0.028161,
            "H59": 0.044058,
            "H60": 0.043151,
            "C61": 0.294271,
            "C62": -0.027717,
            "H63": 0.046041,
            "H64": 0.046117,
            "C65": 0.294476,
            "F66": -0.114027,
            "F67": -0.113991,
            "F68": -0.113914,
            "F69": -0.115055,
            "F70": -0.115092,
            "F71": -0.114978,
            "F72": -0.11563,
            "F73": -0.119358,
            "F74": -0.114803,
            "F75": -0.117527,
            "F76": -0.114716,
            "F77": -0.118666,
        }
        assert orca_out.mayer_total_nuclear_charge == {
            "O0": 8.0,
            "O1": 8.0,
            "O2": 8.0,
            "C3": 6.0,
            "C4": 6.0,
            "O5": 8.0,
            "O6": 8.0,
            "O7": 8.0,
            "C8": 6.0,
            "C9": 6.0,
            "C10": 6.0,
            "C11": 6.0,
            "C12": 6.0,
            "C13": 6.0,
            "H14": 1.0,
            "C15": 6.0,
            "H16": 1.0,
            "C17": 6.0,
            "H18": 1.0,
            "H19": 1.0,
            "C20": 6.0,
            "C21": 6.0,
            "C22": 6.0,
            "C23": 6.0,
            "H24": 1.0,
            "C25": 6.0,
            "H26": 1.0,
            "C27": 6.0,
            "H28": 1.0,
            "H29": 1.0,
            "C30": 6.0,
            "C31": 6.0,
            "C32": 6.0,
            "C33": 6.0,
            "H34": 1.0,
            "C35": 6.0,
            "H36": 1.0,
            "C37": 6.0,
            "H38": 1.0,
            "H39": 1.0,
            "C40": 6.0,
            "C41": 6.0,
            "C42": 6.0,
            "C43": 6.0,
            "H44": 1.0,
            "C45": 6.0,
            "H46": 1.0,
            "C47": 6.0,
            "H48": 1.0,
            "H49": 1.0,
            "C50": 6.0,
            "H51": 1.0,
            "H52": 1.0,
            "C53": 6.0,
            "C54": 6.0,
            "H55": 1.0,
            "H56": 1.0,
            "C57": 6.0,
            "C58": 6.0,
            "H59": 1.0,
            "H60": 1.0,
            "C61": 6.0,
            "C62": 6.0,
            "H63": 1.0,
            "H64": 1.0,
            "C65": 6.0,
            "F66": 9.0,
            "F67": 9.0,
            "F68": 9.0,
            "F69": 9.0,
            "F70": 9.0,
            "F71": 9.0,
            "F72": 9.0,
            "F73": 9.0,
            "F74": 9.0,
            "F75": 9.0,
            "F76": 9.0,
            "F77": 9.0,
        }
        assert orca_out.mayer_mulliken_gross_atomic_charge == {
            "O0": -0.5444,
            "O1": -0.4091,
            "O2": -0.607,
            "C3": 0.6773,
            "C4": 0.8676,
            "O5": -0.5281,
            "O6": -0.5671,
            "O7": -0.38,
            "C8": 0.8177,
            "C9": 0.6938,
            "C10": -0.2032,
            "C11": 0.0111,
            "C12": 0.0462,
            "C13": -0.0026,
            "H14": 0.0639,
            "C15": -0.0049,
            "H16": 0.0841,
            "C17": -0.2085,
            "H18": 0.0424,
            "H19": 0.0403,
            "C20": -0.1974,
            "C21": 0.0293,
            "C22": 0.0596,
            "C23": -0.0034,
            "H24": 0.0476,
            "C25": -0.0063,
            "H26": 0.0693,
            "C27": -0.2089,
            "H28": 0.04,
            "H29": 0.0423,
            "C30": -0.2655,
            "C31": 0.0613,
            "C32": 0.0574,
            "C33": -0.0028,
            "H34": 0.0789,
            "C35": -0.0023,
            "H36": 0.0698,
            "C37": -0.1965,
            "H38": 0.0513,
            "H39": 0.0507,
            "C40": -0.2946,
            "C41": 0.0408,
            "C42": 0.0525,
            "C43": 0.0009,
            "H44": 0.0739,
            "C45": 0.0003,
            "H46": 0.0766,
            "C47": -0.2014,
            "H48": 0.0485,
            "H49": 0.0497,
            "C50": -0.0297,
            "H51": 0.0799,
            "H52": 0.0811,
            "C53": 0.8988,
            "C54": -0.0276,
            "H55": 0.0746,
            "H56": 0.0755,
            "C57": 0.8984,
            "C58": -0.0271,
            "H59": 0.0765,
            "H60": 0.0752,
            "C61": 0.8976,
            "C62": -0.0314,
            "H63": 0.0817,
            "H64": 0.0818,
            "C65": 0.8995,
            "F66": -0.3002,
            "F67": -0.2984,
            "F68": -0.3001,
            "F69": -0.3013,
            "F70": -0.2995,
            "F71": -0.3012,
            "F72": -0.3018,
            "F73": -0.304,
            "F74": -0.301,
            "F75": -0.304,
            "F76": -0.3009,
            "F77": -0.3033,
        }
        assert orca_out.mayer_total_valence == {
            "O0": 1.9052,
            "O1": 2.0594,
            "O2": 1.7735,
            "C3": 3.9521,
            "C4": 3.7926,
            "O5": 1.9317,
            "O6": 1.9052,
            "O7": 2.1188,
            "C8": 3.787,
            "C9": 3.976,
            "C10": 3.7922,
            "C11": 3.9566,
            "C12": 3.9143,
            "C13": 3.89,
            "H14": 1.0025,
            "C15": 3.8948,
            "H16": 1.0121,
            "C17": 3.8309,
            "H18": 0.9961,
            "H19": 0.9958,
            "C20": 3.8656,
            "C21": 3.9155,
            "C22": 3.9648,
            "C23": 3.9025,
            "H24": 0.999,
            "C25": 3.9074,
            "H26": 1.0074,
            "C27": 3.8315,
            "H28": 0.9961,
            "H29": 0.9954,
            "C30": 3.8275,
            "C31": 3.9196,
            "C32": 3.934,
            "C33": 3.8981,
            "H34": 0.9991,
            "C35": 3.9001,
            "H36": 1.0001,
            "C37": 3.8314,
            "H38": 0.9962,
            "H39": 0.9962,
            "C40": 3.7756,
            "C41": 3.9398,
            "C42": 3.9018,
            "C43": 3.8946,
            "H44": 1.0026,
            "C45": 3.8959,
            "H46": 1.0001,
            "C47": 3.8302,
            "H48": 0.996,
            "H49": 0.9962,
            "C50": 3.8917,
            "H51": 0.9901,
            "H52": 0.9896,
            "C53": 3.9948,
            "C54": 3.8931,
            "H55": 0.9907,
            "H56": 0.9899,
            "C57": 3.9901,
            "C58": 3.8928,
            "H59": 0.9908,
            "H60": 0.9896,
            "C61": 3.989,
            "C62": 3.8918,
            "H63": 0.9897,
            "H64": 0.9898,
            "C65": 3.9981,
            "F66": 0.9947,
            "F67": 0.9985,
            "F68": 0.9948,
            "F69": 0.9935,
            "F70": 0.9972,
            "F71": 0.9934,
            "F72": 0.9931,
            "F73": 0.9916,
            "F74": 0.9938,
            "F75": 0.9905,
            "F76": 0.9939,
            "F77": 0.9925,
        }
        assert orca_out.mayer_bonded_valence == {
            "O0": 1.9052,
            "O1": 2.0594,
            "O2": 1.7735,
            "C3": 3.9521,
            "C4": 3.7926,
            "O5": 1.9317,
            "O6": 1.9052,
            "O7": 2.1188,
            "C8": 3.787,
            "C9": 3.976,
            "C10": 3.7922,
            "C11": 3.9566,
            "C12": 3.9143,
            "C13": 3.89,
            "H14": 1.0025,
            "C15": 3.8948,
            "H16": 1.0121,
            "C17": 3.8309,
            "H18": 0.9961,
            "H19": 0.9958,
            "C20": 3.8656,
            "C21": 3.9155,
            "C22": 3.9648,
            "C23": 3.9025,
            "H24": 0.999,
            "C25": 3.9074,
            "H26": 1.0074,
            "C27": 3.8315,
            "H28": 0.9961,
            "H29": 0.9954,
            "C30": 3.8275,
            "C31": 3.9196,
            "C32": 3.934,
            "C33": 3.8981,
            "H34": 0.9991,
            "C35": 3.9001,
            "H36": 1.0001,
            "C37": 3.8314,
            "H38": 0.9962,
            "H39": 0.9962,
            "C40": 3.7756,
            "C41": 3.9398,
            "C42": 3.9018,
            "C43": 3.8946,
            "H44": 1.0026,
            "C45": 3.8959,
            "H46": 1.0001,
            "C47": 3.8302,
            "H48": 0.996,
            "H49": 0.9962,
            "C50": 3.8917,
            "H51": 0.9901,
            "H52": 0.9896,
            "C53": 3.9948,
            "C54": 3.8931,
            "H55": 0.9907,
            "H56": 0.9899,
            "C57": 3.9901,
            "C58": 3.8928,
            "H59": 0.9908,
            "H60": 0.9896,
            "C61": 3.989,
            "C62": 3.8918,
            "H63": 0.9897,
            "H64": 0.9898,
            "C65": 3.9981,
            "F66": 0.9947,
            "F67": 0.9985,
            "F68": 0.9948,
            "F69": 0.9935,
            "F70": 0.9972,
            "F71": 0.9934,
            "F72": 0.9931,
            "F73": 0.9916,
            "F74": 0.9938,
            "F75": 0.9905,
            "F76": 0.9939,
            "F77": 0.9925,
        }
        assert orca_out.mayer_free_valence == {
            "O0": -0.0,
            "O1": -0.0,
            "O2": -0.0,
            "C3": 0.0,
            "C4": -0.0,
            "O5": 0.0,
            "O6": 0.0,
            "O7": 0.0,
            "C8": 0.0,
            "C9": 0.0,
            "C10": 0.0,
            "C11": -0.0,
            "C12": -0.0,
            "C13": 0.0,
            "H14": 0.0,
            "C15": -0.0,
            "H16": -0.0,
            "C17": -0.0,
            "H18": 0.0,
            "H19": -0.0,
            "C20": -0.0,
            "C21": -0.0,
            "C22": 0.0,
            "C23": 0.0,
            "H24": -0.0,
            "C25": -0.0,
            "H26": 0.0,
            "C27": 0.0,
            "H28": -0.0,
            "H29": 0.0,
            "C30": 0.0,
            "C31": 0.0,
            "C32": -0.0,
            "C33": -0.0,
            "H34": -0.0,
            "C35": -0.0,
            "H36": 0.0,
            "C37": -0.0,
            "H38": -0.0,
            "H39": -0.0,
            "C40": -0.0,
            "C41": -0.0,
            "C42": 0.0,
            "C43": -0.0,
            "H44": -0.0,
            "C45": -0.0,
            "H46": 0.0,
            "C47": -0.0,
            "H48": -0.0,
            "H49": -0.0,
            "C50": 0.0,
            "H51": 0.0,
            "H52": -0.0,
            "C53": -0.0,
            "C54": 0.0,
            "H55": 0.0,
            "H56": -0.0,
            "C57": -0.0,
            "C58": -0.0,
            "H59": -0.0,
            "H60": -0.0,
            "C61": 0.0,
            "C62": 0.0,
            "H63": -0.0,
            "H64": 0.0,
            "C65": 0.0,
            "F66": 0.0,
            "F67": 0.0,
            "F68": 0.0,
            "F69": -0.0,
            "F70": -0.0,
            "F71": 0.0,
            "F72": -0.0,
            "F73": -0.0,
            "F74": 0.0,
            "F75": 0.0,
            "F76": -0.0,
            "F77": -0.0,
        }
        assert orca_out.mayer_bond_orders_larger_than_zero_point_one == {
            "B(O0,C3)": 1.0348,
            "B(O0,C4)": 0.8825,
            "B(O1,C3)": 1.949,
            "B(O2,C4)": 1.3485,
            "B(O2,C9)": 0.4023,
            "B(C3,C40)": 0.9896,
            "B(C4,O6)": 0.523,
            "B(C4,C20)": 0.9928,
            "B(O5,C8)": 1.3616,
            "B(O5,C9)": 0.5414,
            "B(O6,C8)": 1.3566,
            "B(O7,C9)": 2.0474,
            "B(C8,C30)": 1.0372,
            "B(C9,C10)": 0.9694,
            "B(C10,C11)": 1.4585,
            "B(C10,C12)": 1.3794,
            "B(C11,C13)": 1.4076,
            "B(C11,H14)": 0.9993,
            "B(C12,C15)": 1.4513,
            "B(C12,H16)": 0.992,
            "B(C13,C17)": 1.4249,
            "B(C13,H18)": 1.0007,
            "B(C15,C17)": 1.3845,
            "B(C15,H19)": 1.0017,
            "B(C17,C54)": 1.0073,
            "B(C20,C21)": 1.3659,
            "B(C20,C22)": 1.4737,
            "B(C21,C23)": 1.4569,
            "B(C21,H24)": 1.0024,
            "B(C22,C25)": 1.4132,
            "B(C22,H26)": 0.9894,
            "B(C23,C27)": 1.3856,
            "B(C23,H28)": 0.9999,
            "B(C25,C27)": 1.4263,
            "B(C25,H29)": 1.0007,
            "B(C27,C58)": 1.0067,
            "B(C30,C31)": 1.3915,
            "B(C30,C32)": 1.3908,
            "B(C31,C33)": 1.4404,
            "B(C31,H34)": 0.995,
            "B(C32,C35)": 1.4461,
            "B(C32,H36)": 0.9956,
            "B(C33,C37)": 1.4007,
            "B(C33,H38)": 0.9997,
            "B(C35,C37)": 1.3964,
            "B(C35,H39)": 0.9999,
            "B(C37,C62)": 1.0052,
            "B(C40,C41)": 1.4046,
            "B(C40,C42)": 1.3898,
            "B(C41,C43)": 1.4423,
            "B(C41,H44)": 0.9961,
            "B(C42,C45)": 1.4366,
            "B(C42,H46)": 0.996,
            "B(C43,C47)": 1.3967,
            "B(C43,H48)": 1.0006,
            "B(C45,C47)": 1.4039,
            "B(C45,H49)": 0.9998,
            "B(C47,C50)": 1.0057,
            "B(C50,H51)": 0.962,
            "B(C50,H52)": 0.9619,
            "B(C50,C53)": 1.0319,
            "B(C53,F69)": 0.9887,
            "B(C53,F70)": 0.9915,
            "B(C53,F71)": 0.9887,
            "B(C54,H55)": 0.9626,
            "B(C54,H56)": 0.9623,
            "B(C54,C57)": 1.0315,
            "B(C57,F72)": 0.9887,
            "B(C57,F73)": 0.9862,
            "B(C57,F74)": 0.9898,
            "B(C58,H59)": 0.9621,
            "B(C58,H60)": 0.9622,
            "B(C58,C61)": 1.0317,
            "B(C61,F75)": 0.9857,
            "B(C61,F76)": 0.9904,
            "B(C61,F77)": 0.9871,
            "B(C62,H63)": 0.962,
            "B(C62,H64)": 0.9619,
            "B(C62,C65)": 1.0319,
            "B(C65,F66)": 0.9897,
            "B(C65,F67)": 0.9927,
            "B(C65,F68)": 0.9897,
        }
        assert all(
            np.isclose(
                orca_out.dipole_moment_electric_contribution,
                np.array([-9.52242, 11.27995, 14.97503]),
                rtol=1e-4,
            )
        )
        assert all(
            np.isclose(
                orca_out.dipole_moment_nuclear_contribution,
                np.array([8.32449, -12.31917, -16.05228]),
                rtol=1e-4,
            )
        )
        assert all(
            np.isclose(
                orca_out.dipole_moment_nuclear_contribution,
                np.array([8.32449, -12.31917, -16.05228]),
                rtol=1e-4,
            )
        )
        assert all(
            np.isclose(
                orca_out.total_dipole_moment,
                np.array([-1.19793, -1.03921, -1.07725]),
                rtol=1e-4,
            )
        )
        assert all(
            np.isclose(
                orca_out.dipole_moment_nuclear_contribution,
                np.array([8.32449, -12.31917, -16.05228]),
                rtol=1e-4,
            )
        )
        assert orca_out.dipole_moment_in_au == 1.91715
        assert orca_out.dipole_moment_in_debye == 4.87300
        assert all(
            np.isclose(
                orca_out.dipole_moment_along_axis_in_au,
                np.array([1.230072, -1.002711, -1.075613]),
                rtol=1e-4,
            )
        )

        assert all(
            np.isclose(
                orca_out.dipole_moment_along_axis_in_debye,
                np.array([3.126594, -2.54869, -2.733992]),
                rtol=1e-4,
            )
        )

        assert all(
            np.isclose(
                orca_out.rotational_constants_in_wavenumbers,
                np.array([0.001029, 0.000946, 0.000779]),
                rtol=1e-4,
            )
        )

        assert all(
            np.isclose(
                orca_out.rotational_constants_in_MHz,
                np.array([30.855324, 28.357580, 23.346614]),
                rtol=1e-4,
            )
        )

        assert orca_out.total_integrated_alpha_density == 198.000148686
        assert orca_out.total_integrated_beta_density == 198.000148686
        assert orca_out.hirshfeld_charges == {
            "O1": -0.177356,
            "O2": -0.318637,
            "O3": -0.327626,
            "C4": 0.307497,
            "C5": 0.323403,
            "O6": -0.188261,
            "O7": -0.219327,
            "O8": -0.356855,
            "C9": 0.341168,
            "C10": 0.337474,
            "C11": -0.006514,
            "C12": -0.009178,
            "C13": -0.005508,
            "C14": -0.032259,
            "H15": 0.040593,
            "C16": -0.030158,
            "H17": 0.034323,
            "C18": 0.009491,
            "H19": 0.031173,
            "H20": 0.031144,
            "C21": -0.014393,
            "C22": -0.01634,
            "C23": -0.002196,
            "C24": -0.032917,
            "H25": 0.032388,
            "C26": -0.026389,
            "H27": 0.038283,
            "C28": 0.009334,
            "H29": 0.030111,
            "H30": 0.032852,
            "C31": -0.014945,
            "C32": 0.006681,
            "C33": 0.005171,
            "C34": -0.026901,
            "H35": 0.045827,
            "C36": -0.027402,
            "H37": 0.042418,
            "C38": 0.025729,
            "H39": 0.036044,
            "H40": 0.035829,
            "C41": -0.019938,
            "C42": -0.000832,
            "C43": -0.004276,
            "C44": -0.02817,
            "H45": 0.043913,
            "C46": -0.028343,
            "H47": 0.040816,
            "C48": 0.020241,
            "H49": 0.034702,
            "H50": 0.035052,
            "C51": -0.025018,
            "H52": 0.041582,
            "H53": 0.041853,
            "C54": 0.381108,
            "C55": -0.026646,
            "H56": 0.039017,
            "H57": 0.03902,
            "C58": 0.380289,
            "C59": -0.026345,
            "H60": 0.040108,
            "H61": 0.038841,
            "C62": 0.380091,
            "C63": -0.024559,
            "H64": 0.042274,
            "H65": 0.042368,
            "C66": 0.381591,
            "F67": -0.148676,
            "F68": -0.148678,
            "F69": -0.148572,
            "F70": -0.149508,
            "F71": -0.149659,
            "F72": -0.149747,
            "F73": -0.150144,
            "F74": -0.153264,
            "F75": -0.149999,
            "F76": -0.151498,
            "F77": -0.150262,
            "F78": -0.152801,
        }
        assert orca_out.hirshfeld_spin_densities == {
            "O1": 0.0,
            "O2": 0.0,
            "O3": 0.0,
            "C4": 0.0,
            "C5": 0.0,
            "O6": 0.0,
            "O7": 0.0,
            "O8": 0.0,
            "C9": 0.0,
            "C10": 0.0,
            "C11": 0.0,
            "C12": 0.0,
            "C13": 0.0,
            "C14": 0.0,
            "H15": 0.0,
            "C16": 0.0,
            "H17": 0.0,
            "C18": 0.0,
            "H19": 0.0,
            "H20": 0.0,
            "C21": 0.0,
            "C22": 0.0,
            "C23": 0.0,
            "C24": 0.0,
            "H25": 0.0,
            "C26": 0.0,
            "H27": 0.0,
            "C28": 0.0,
            "H29": 0.0,
            "H30": 0.0,
            "C31": 0.0,
            "C32": 0.0,
            "C33": 0.0,
            "C34": 0.0,
            "H35": 0.0,
            "C36": 0.0,
            "H37": 0.0,
            "C38": 0.0,
            "H39": 0.0,
            "H40": 0.0,
            "C41": 0.0,
            "C42": 0.0,
            "C43": 0.0,
            "C44": 0.0,
            "H45": 0.0,
            "C46": 0.0,
            "H47": 0.0,
            "C48": 0.0,
            "H49": 0.0,
            "H50": 0.0,
            "C51": 0.0,
            "H52": 0.0,
            "H53": 0.0,
            "C54": 0.0,
            "C55": 0.0,
            "H56": 0.0,
            "H57": 0.0,
            "C58": 0.0,
            "C59": 0.0,
            "H60": 0.0,
            "H61": 0.0,
            "C62": 0.0,
            "C63": 0.0,
            "H64": 0.0,
            "H65": 0.0,
            "C66": 0.0,
            "F67": 0.0,
            "F68": 0.0,
            "F69": 0.0,
            "F70": 0.0,
            "F71": 0.0,
            "F72": 0.0,
            "F73": 0.0,
            "F74": 0.0,
            "F75": 0.0,
            "F76": 0.0,
            "F77": 0.0,
            "F78": 0.0,
        }

    def test_gtoint_errfile(self, gtoint_errfile):
        orca_out = ORCAOutput(filename=gtoint_errfile)
        assert orca_out.route_string == "! m062x def2-svp opt freq defgrid3"
        assert orca_out.functional == "m062x"
        assert orca_out.basis == "def2-svp"
        assert orca_out.defgrid == "defgrid3"
        assert orca_out.ab_initio is None
        assert orca_out.aux_basis is None
        assert orca_out.extrapolation_basis is None
        assert orca_out.natoms == 27
        assert orca_out.normal_termination is False

<<<<<<< HEAD
    def test_get_constraints(
        self, orca_fixed_atoms, orca_fixed_dihedral, orca_fixed_bond
    ):
        fixed_atoms = ORCAOutput(filename=orca_fixed_atoms)
        assert fixed_atoms.get_frozen_atoms == [2, 11]
        fixed_dihedral = ORCAOutput(filename=orca_fixed_dihedral)
        assert fixed_dihedral.get_constrained_dihedrals == ["3-12-13-17"]
        fixed_bond = ORCAOutput(filename=orca_fixed_bond)
        assert fixed_bond.get_constrained_bond_lengths == ["8-9"]
        assert fixed_bond.get_constrained_bond_angles == ["1-5-8"]
=======
    def test_get_constrained_atoms(
        self,
        orca_fixed_atoms,
        orca_fixed_bonds_and_angles,
        orca_fixed_dihedral,
    ):
        fixed_atoms = ORCAOutput(filename=orca_fixed_atoms)
        assert fixed_atoms.frozen_atoms == [3, 12]  # atoms 3 and 12 are frozen

    def test_get_constrained_bond_lengths_and_angles(
        self, orca_fixed_bonds_and_angles
    ):
        fixed_bond = ORCAOutput(filename=orca_fixed_bonds_and_angles)
        assert fixed_bond.constrained_bond_lengths == {
            "B(H10,H9)": 2.4714,
        }
        assert fixed_bond.constrained_bond_angles == {
            "A(C2,C6,H9)": 69.0631,
        }

    def test_get_constrained_dihedral_angles(self, orca_fixed_dihedral):
        fixed_dihedral = ORCAOutput(filename=orca_fixed_dihedral)
        assert fixed_dihedral.constrained_dihedral_angles == {
            "D(O18,H14,C13,C4)": -125.9028,
        }
>>>>>>> 739a8173


class TestORCAEngrad:
    def test_read_water_output(self, water_engrad_path):
        orca_engrad = ORCAEngradFile(filename=water_engrad_path)
        assert orca_engrad.natoms == 3
        assert math.isclose(
            orca_engrad.energy, -2076.86288, rel_tol=1e-4
        )  # energy in eV
        gradient = np.array(
            [
                [3.15988602e-07, -2.28910474e-06, -2.40955630e-04],
                [7.40004117e-04, 7.35335559e-08, 4.97007134e-04],
                [-7.38385711e-04, 6.79285506e-08, 4.96422516e-04],
            ]
        )
        assert np.allclose(orca_engrad.gradient, gradient, rtol=1e-6)
        assert isinstance(orca_engrad.molecule, Molecule)
        assert orca_engrad.molecule.chemical_symbols == ["O", "H", "H"]
        coordinates = np.array(
            [
                [-0.0, 0.0, 0.08734059],
                [-0.75520525, 0.0, -0.50967031],
                [0.75520525, 0.0, -0.50967031],
            ]
        )
        assert np.allclose(
            orca_engrad.molecule.positions, coordinates, rtol=1e-6
        )<|MERGE_RESOLUTION|>--- conflicted
+++ resolved
@@ -1870,18 +1870,6 @@
         assert orca_out.natoms == 27
         assert orca_out.normal_termination is False
 
-<<<<<<< HEAD
-    def test_get_constraints(
-        self, orca_fixed_atoms, orca_fixed_dihedral, orca_fixed_bond
-    ):
-        fixed_atoms = ORCAOutput(filename=orca_fixed_atoms)
-        assert fixed_atoms.get_frozen_atoms == [2, 11]
-        fixed_dihedral = ORCAOutput(filename=orca_fixed_dihedral)
-        assert fixed_dihedral.get_constrained_dihedrals == ["3-12-13-17"]
-        fixed_bond = ORCAOutput(filename=orca_fixed_bond)
-        assert fixed_bond.get_constrained_bond_lengths == ["8-9"]
-        assert fixed_bond.get_constrained_bond_angles == ["1-5-8"]
-=======
     def test_get_constrained_atoms(
         self,
         orca_fixed_atoms,
@@ -1907,7 +1895,6 @@
         assert fixed_dihedral.constrained_dihedral_angles == {
             "D(O18,H14,C13,C4)": -125.9028,
         }
->>>>>>> 739a8173
 
 
 class TestORCAEngrad:
