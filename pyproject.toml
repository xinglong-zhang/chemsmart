[build-system]
requires = ["setuptools==74.1.1", "wheel"]
build-backend = "setuptools.build_meta"

[project]
name = "chemsmart"
version = "0.1.0"  # Update this dynamically if needed
description = "CHEMSMART: Chemistry Simulation and Modeling Automation Toolkit"
readme = "README.md"
requires-python = "~=3.10"
authors = [{ name = "xinglong-zhang", email = "xinglong.zhang@cuhk.edu.hk" }]
license = { file = "LICENSE" }
classifiers = [
    "Programming Language :: Python :: 3",
    "License :: OSI Approved :: MIT License",
    "Operating System :: OS Independent",
]
dependencies = [
    "ase==3.24.0",
    "basis_set_exchange==0.11",
    "click==8.1.8",
    "dictdiffer==0.9.0",
    "filelock",
    "joblib==1.4.2",
    "networkx==3.4.2",
    "numpy~=1.26.4",  # rdkit works with numpy 1.x not 2.x
    "pytest==8.3.4",
    "pyyaml",
    "pymatgen==2025.1.24",
    "rdkit==2024.3.2",
    "tomlkit==0.13.2",
    "types-PyYAML",
    "scipy==1.15.2",
    "pandas==2.2.3",
    "openpyxl==3.1.5",
    "requests>=2.32.3",
    "tenacity>=9.1.2",
    "matplotlib>=3.10.1",
    "scikit-learn>=1.6.1",
    "pytest_mock>=3.14.0",
]

[project.optional-dependencies]
test = [
    "pytest",
    "pytest-mock",
    "coverage",
    "pytest-cov",
]
dev = [
    "pre-commit>=3.6.0",
    "flake8",
    "ruff",
    "black",
    "isort",
    "gitchangelog",
<<<<<<< HEAD
<<<<<<< HEAD
=======
=======
    "types-PyYAML",
>>>>>>> 24edfcf5
]
docs = [
    "sphinx",
    "myst-parser",
    "sphinx-autodoc-typehints",
    "sphinx-rtd-theme",
    "rstfmt",
<<<<<<< HEAD
>>>>>>> 8a3e0a1 (Docs setup (#263))
=======
    "doc8",
    "rstcheck",
>>>>>>> 24edfcf5
]

[project.urls]
##"Documentation" = "https://documentation_url"
homepage = "https://github.com/xinglong-zhang/chemsmart/"
"Source" = "https://github.com/xinglong-zhang/chemsmart/"

[tool.setuptools.packages.find]
exclude = [".github"]

[tool.flake8]
ignore = ["E226", "W503", "W504"]
extend-ignore = ["E203"]
per-file-ignores = {"__init__.py" = ["F401"]}
max-line-length = 79

[tool.ruff]
target-version = "py310"
line-length = 79

[tool.black]
line-length = 79
target-version = ["py310"]

[tool.isort]
profile = "black"

[tool.pytest.ini_options]
minversion = "6.0"
addopts = "--strict-markers --disable-warnings"
testpaths = ["tests"]
markers = [
    "slow: marks tests as slow (deselect with '-m \"not slow\"')",
]

[tool.coverage.run]
branch = true
source = ["chemsmart"]
<|MERGE_RESOLUTION|>--- conflicted
+++ resolved
@@ -54,25 +54,16 @@
     "black",
     "isort",
     "gitchangelog",
-<<<<<<< HEAD
-<<<<<<< HEAD
-=======
-=======
     "types-PyYAML",
->>>>>>> 24edfcf5
 ]
 docs = [
     "sphinx",
     "myst-parser",
     "sphinx-autodoc-typehints",
     "sphinx-rtd-theme",
-    "rstfmt",
-<<<<<<< HEAD
->>>>>>> 8a3e0a1 (Docs setup (#263))
-=======
     "doc8",
     "rstcheck",
->>>>>>> 24edfcf5
+    "rstfmt",
 ]
 
 [project.urls]
