--- conflicted
+++ resolved
@@ -30,11 +30,6 @@
     "rdkit==2024.3.2",
     "scipy==1.15.1",
     "tomlkit==0.13.2",
-<<<<<<< HEAD
-    "pytest==8.3.4",
-    "scikit_learn==1.6.1",
-=======
->>>>>>> e3d55dbc
 ]
 
 [project.optional-dependencies]
