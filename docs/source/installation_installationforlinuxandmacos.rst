--- conflicted
+++ resolved
@@ -66,7 +66,13 @@
 
       make install
 
-<<<<<<< HEAD
+-  For developers, one needs to install additional packages and dependencies (dev, test, docs targets in pyproject.toml)
+   required for ``chemsmart`` package via：
+
+   .. code:: console
+
+      make install-dev
+
 ********************
  Make Configuration
 ********************
@@ -82,36 +88,9 @@
    updated.
 
    **The configuration also adds the environment variables for chemsmart to the user ``~/.bashrc`` file.**
-=======
--  For developers, one needs to install additional packages and dependencies (dev, test, docs targets in pyproject.toml)
-   required for ``chemsmart`` package via：
-
-   .. code:: console
-
-      make install-dev
-
-********************
- Make Configuration
-********************
-
--  Next, one can run:
-
-   .. code:: console
->>>>>>> 24edfcf5
-
-      make configure
-
-<<<<<<< HEAD
-=======
-   to sets up the user-specific directory ``~/.chemsmart`` automatically. You will be prompt to enter the paths to g16
-   and ORCA software, which will then be added automatically. The correct ``conda`` path for the user will also be
-   updated.
-
-   **The configuration also adds the environment variables for chemsmart to the user ``~/.bashrc`` file.**
 
 .. warning::
 
->>>>>>> 24edfcf5
    ``make configure`` would set up ``~/.chemsmart`` mostly correctly, a user should check the contents in
    ``~/.chemsmart`` to make sure that these match the **server configurations** on which chemsmart is to be used (e.g.,
    modules, scratch directories etc). Depending on the server queue system you are using (e.g., SLURM or TORQUE), one
@@ -126,33 +105,6 @@
 
    to effect the changes.
 
-<<<<<<< HEAD
--  Once ``make configure`` is done, one can optionally run
-
-   .. code:: console
-
-      make fmt
-
-   and
-
-   .. code:: console
-
-      make lint
-
-   to format and lint the codes (this should have been handled by the developers). Also optionally, one can run
-
-   .. code:: console
-
-      make test
-
-   to make sure that all tests in chemsmart pass.
-
--  Finally one can clean up by running
-
-   .. code:: console
-
-      make clean
-=======
 ..
    -  Once ``make configure`` is done, one can optionally run
 
@@ -190,5 +142,4 @@
    .. code:: console
 
 ..
-   make clean
->>>>>>> 24edfcf5
+   make clean