--- conflicted
+++ resolved
@@ -40,41 +40,24 @@
    :maxdepth: 2
    :caption: Gaussian Jobs
 
-<<<<<<< HEAD
-   gaussian_generalcliforallgaussianjobs
-   gaussian_submitconformationalsamplingdynamicsjobs
-   gaussian_submitstructureoptimizationjobs
-   gaussian_submittransitionstatesearchjobs
-   gaussian_submitqmmmjobs
-   gaussian_submitqrcjobs.rst
-   gaussian_submitelectronicstructurepropertiesanalysesjobs
-   gaussian_submitotherjobs
-=======
    gaussian-cli-options
    gaussian-structure-optimization
    gaussian-transition-state
    gaussian-conformational-sampling
    gaussian-qrc
    gaussian-electronic-structure
+   gaussian-qmmm-jobs
    gaussian-other-jobs
->>>>>>> 038b22e9
 
 .. toctree::
    :maxdepth: 2
    :caption: ORCA Jobs
 
-<<<<<<< HEAD
-   orca_generalcliforallorcajobs
-   orca_submitstructureoptimizationjobs
-   orca_submittransitionstatesearchjobs
-   orca_submitqmmmjobs
-   orca_submitorcadirectinput
-=======
    orca-cli-options
    orca-structure-optimization
    orca-transition-state
    orca-direct-input
->>>>>>> 038b22e9
+   orca-multiscale-calculations
 
 .. toctree::
    :maxdepth: 2
